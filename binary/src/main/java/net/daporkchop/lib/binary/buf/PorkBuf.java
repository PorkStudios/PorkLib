/*
 * Adapted from the Wizardry License
 *
 * Copyright (c) 2018-2019 DaPorkchop_ and contributors
 *
 * Permission is hereby granted to any persons and/or organizations using this software to copy, modify, merge, publish, and distribute it. Said persons and/or organizations are not allowed to use the software or any derivatives of the work for commercial use or any other means to generate income, nor are they allowed to claim this software as their own.
 *
 * The persons and/or organizations are also disallowed from sub-licensing and/or trademarking this software without explicit permission from DaPorkchop_.
 *
 * Any persons and/or organizations using this software must disclose their source code and have it publicly available, include this license, provide sufficient credit to the original authors of the project (IE: DaPorkchop_), as well as provide a link to the original project.
 *
 * THE SOFTWARE IS PROVIDED "AS IS", WITHOUT WARRANTY OF ANY KIND, EXPRESS OR IMPLIED, INCLUDING BUT NOT LIMITED TO THE WARRANTIES OF MERCHANTABILITY, FITNESS FOR A PARTICULAR PURPOSE AND NON INFRINGEMENT. IN NO EVENT SHALL THE AUTHORS OR COPYRIGHT HOLDERS BE LIABLE FOR ANY CLAIM, DAMAGES OR OTHER LIABILITY, WHETHER IN AN ACTION OF CONTRACT, TORT OR OTHERWISE, ARISING FROM, OUT OF OR IN CONNECTION WITH THE SOFTWARE OR THE USE OR OTHER DEALINGS IN THE SOFTWARE.
 *
 */

package net.daporkchop.lib.binary.buf;

import io.netty.buffer.ByteBuf;
import lombok.NonNull;
import net.daporkchop.lib.binary.stream.DataIn;
import net.daporkchop.lib.binary.stream.DataOut;
import net.daporkchop.lib.unsafe.block.offset.Offsettable;

import java.io.IOException;
import java.nio.BufferOverflowException;
import java.nio.BufferUnderflowException;
import java.nio.ByteBuffer;

/**
 * Version 2.0 of the PorkBuf! However, unlike the old one, this one isn't crap.
 * <p>
 * Doesn't really have any advantages over NIO's {@link java.nio.ByteBuffer} or Netty's
 * {@link io.netty.buffer.ByteBuf} except for the fact that it supports 64-bit length.
 *
 * @author DaPorkchop_
 */
public interface PorkBuf extends Offsettable {
    //size methods

    /**
     * Gets the current capacity of this buffer (i.e. the number required bytes it can hold without expanding)
     *
     * @return the current capacity of this buffer
     */
    long capacity();

    /**
     * Sets this buffer's capacity to the given number of bytes.
     * <p>
     * If larger than the current capacity, newly added bytes will be set to 0. If smaller than the current
     * capacity, the contents will be truncated. If larger than the maximum capacity (see {@link #maxCapacity()})
     * an exception will be thrown.
     * <p>
     * Optional operation.
     *
     * @param capacity the new capacity
     * @return this buffer
     */
    default PorkBuf setCapacity(long capacity) {
        throw new UnsupportedOperationException();
    }

    /**
     * Checks if this buffer's capacity is mutable.
     * <p>
     * If {@code true}, the methods {@link #setCapacity(long)} and {@link #setMaxCapacity(long)} must be implemented.
     *
     * @return whether or not this buffer's capacity is mutable.
     */
    default boolean isCapacityMutable() {
        return false;
    }

    /**
     * Ensures that the buffer has at least a certain capacity, expanding if required.
     *
     * @param numBytes the minimum number of bytes required
     * @return this buffer
     */
    default PorkBuf requireBytes(long numBytes) {
        this.requireBytes(0L, numBytes);
        return this;
    }

    /**
     * Ensures that the buffer has at least a certain capacity, expanding if required.
     *
     * @param offset   the offset that bytes will be required at
     * @param numBytes the minimum number of bytes required
     * @return this buffer
     */
    default PorkBuf requireBytes(long offset, long numBytes) {
        if (this.capacity() < offset + numBytes) {
            this.setCapacity(offset + numBytes);
        }
        return this;
    }

    /**
     * Gets this buffer's maximum allowed capacity
     *
     * @return this buffer's maximum allows capacity
     */
    default long maxCapacity() {
        return this.capacity();
    }

    /**
     * Sets the maximum capacity of this buffer.
     * <p>
     * Optional operation.
     *
     * @param maxCapacity the new maximum capacity
     * @return this buffer
     */
    default PorkBuf setMaxCapacity(long maxCapacity) {
        throw new UnsupportedOperationException();
    }

    /**
     * Gets this buffer's current writer index.
     *
     * @return this buffer's current writer index.
     */
    long writerIndex();

    /**
     * Sets this buffer's writer index.
     *
     * @param index the new index to set. Must be >= 0 and < {@link #capacity()}
     * @return this buffer
     */
    PorkBuf writerIndex(long index);

    /**
     * Gets this buffer's current reader index.
     *
     * @return this buffer's current reader index.
     */
    long readerIndex();

    /**
     * Sets this buffer's reader index.
     *
     * @param index the new index to set. Must be >= 0 and < {@link #capacity()}
     * @return this buffer
     */
    PorkBuf readerIndex(long index);

    //write operations

    /**
     * Writes a single byte to the buffer at the current writer index, incrementing the writer index by 1
     *
     * @param b the byte to write
     * @return this buffer
     * @throws BufferOverflowException if the capacity limit (see {@link #maxCapacity()}) is reached
     */
    PorkBuf putByte(byte b);

    /**
     * Writes a single boolean to the buffer at the current writer index, incrementing the writer index by 1
     *
     * @param b the boolean to write
     * @return this buffer
     * @throws BufferOverflowException if the capacity limit (see {@link #maxCapacity()}) is reached
     */
    default PorkBuf putBoolean(boolean b) {
        if (!this.isInBounds(2)) {
            throw new BufferOverflowException();
        }
        return this.putByte(b ? (byte) 1 : 0);
    }

    /**
     * Writes a single short to the buffer at the current writer index, incrementing the writer index by 2
     *
     * @param s the short to write
     * @return this buffer
     * @throws BufferOverflowException if the capacity limit (see {@link #maxCapacity()}) is reached
     */
    default PorkBuf putShort(short s) {
        if (!this.isInBounds(2)) {
            throw new BufferOverflowException();
        }
        return this.putByte((byte) (s & 0xFF))
                .putByte((byte) ((s >>> 8) & 0xFF));
    }

    /**
     * Writes a single medium to the buffer at the current writer index, incrementing the writer index by 3
     *
     * @param i the medium to write
     * @return this buffer
     * @throws BufferOverflowException if the capacity limit (see {@link #maxCapacity()}) is reached
     */
    default PorkBuf putMedium(int i) {
        if (!this.isInBounds(3)) {
            throw new BufferOverflowException();
        }
        return this.putByte((byte) (i & 0xFF))
                .putByte((byte) ((i >>> 8) & 0xFF))
                .putByte((byte) ((i >>> 16) & 0xFF));
    }

    /**
     * Writes a single int to the buffer at the current writer index, incrementing the writer index by 4
     *
     * @param i the int to write
     * @return this buffer
     * @throws BufferOverflowException if the capacity limit (see {@link #maxCapacity()}) is reached
     */
    default PorkBuf putInt(int i) {
        if (!this.isInBounds(4)) {
            throw new BufferOverflowException();
        }
        return this.putByte((byte) (i & 0xFF))
                .putByte((byte) ((i >>> 8) & 0xFF))
                .putByte((byte) ((i >>> 16) & 0xFF))
                .putByte((byte) ((i >>> 24) & 0xFF));
    }

    /**
     * Writes a single long to the buffer at the current writer index, incrementing the writer index by 8
     *
     * @param l the long to write
     * @return this buffer
     * @throws BufferOverflowException if the capacity limit (see {@link #maxCapacity()}) is reached
     */
    default PorkBuf putLong(long l) {
        if (!this.isInBounds(8)) {
            throw new BufferOverflowException();
        }
        return this.putByte((byte) (l & 0xFFL))
                .putByte((byte) ((l >>> 8L) & 0xFFL))
                .putByte((byte) ((l >>> 16L) & 0xFFL))
                .putByte((byte) ((l >>> 24L) & 0xFFL))
                .putByte((byte) ((l >>> 32L) & 0xFFL))
                .putByte((byte) ((l >>> 40L) & 0xFFL))
                .putByte((byte) ((l >>> 48L) & 0xFFL))
                .putByte((byte) ((l >>> 56L) & 0xFFL));
    }

    /**
     * Writes a single float to the buffer at the current writer index, incrementing the writer index by 4
     *
     * @param f the float to write
     * @return this buffer
     * @throws BufferOverflowException if the capacity limit (see {@link #maxCapacity()}) is reached
     */
    default PorkBuf putFloat(float f) {
        return this.putInt(Float.floatToRawIntBits(f));
    }

    /**
     * Writes a single double to the buffer at the current writer index, incrementing the writer index by 8
     *
     * @param d the double to write
     * @return this buffer
     * @throws BufferOverflowException if the capacity limit (see {@link #maxCapacity()}) is reached
     */
    default PorkBuf putDouble(double d) {
        return this.putLong(Double.doubleToRawLongBits(d));
    }

    /**
     * Writes a byte array to the buffer at the current writer index, incrementing the writer index by the number of bytes
     * in the array
     *
     * @param arr the byte array to write
     * @return this buffer
     * @throws BufferOverflowException if the capacity limit (see {@link #maxCapacity()}) is reached
     */
    default PorkBuf putBytes(@NonNull byte[] arr) {
        for (byte b : arr) {
            this.putByte(b);
        }
        return this;
    }

    /**
     * Writes a byte array to the buffer at the current writer index, incrementing the writer index by the number of bytes
     * in the array
     *
     * @param arr the byte array to write
     * @param off the offset in the byte array to start reading
     * @param len the number of bytes to read
     * @return this buffer
     * @throws BufferOverflowException if the capacity limit (see {@link #maxCapacity()}) is reached
     */
    default PorkBuf putBytes(@NonNull byte[] arr, int off, int len) {
        for (int i = 0; i < len; i++) {
            this.putByte(arr[off + i]);
        }
        return this;
    }

    /**
     * Writes a {@link ByteBuf} to the buffer at the current writer index, incrementing the writer index by the number of
     * readable bytes in the buffer
     *
     * @param buf the {@link ByteBuf} to write
     * @return this buffer
     * @throws BufferOverflowException if the capacity limit (see {@link #maxCapacity()}) is reached
     */
    default PorkBuf putBytes(@NonNull ByteBuf buf) {
        for (int i = buf.readableBytes() - 1; i >= 0; i--) {
            this.putByte(buf.readByte());
        }
        return this;
    }

    /**
     * Writes a {@link ByteBuffer} to the buffer at the current writer index, incrementing the writer index by the number of
     * readable bytes in the buffer
     *
     * @param buf the {@link ByteBuffer} to write
     * @return this buffer
     * @throws BufferOverflowException if the capacity limit (see {@link #maxCapacity()}) is reached
     */
    default PorkBuf putBytes(@NonNull ByteBuffer buf) {
        for (int i = buf.remaining() - 1; i >= 0; i--) {
            this.putByte(buf.get());
        }
        return this;
    }

    /**
     * Writes a single byte to the buffer at the given index
     *
     * @param index the index to write at
     * @param b     the byte to be written
     * @return this buffer
     * @throws BufferOverflowException if the capacity limit (see {@link #maxCapacity()}) is reached
     */
    PorkBuf putByte(long index, byte b);

    /**
     * Writes a single boolean to the buffer at the given index
     *
     * @param index the index to write at
     * @param b     the boolean to be written
     * @return this buffer
     * @throws BufferOverflowException if the capacity limit (see {@link #maxCapacity()}) is reached
     */
    default PorkBuf putBoolean(long index, boolean b) {
        if (!this.isInBounds(index, 1)) {
            throw new BufferOverflowException();
        }
        return this.putByte(index, b ? (byte) 1 : 0);
    }

    /**
     * Writes a single short to the buffer at the given index
     *
     * @param index the index to write at
     * @param s     the short to be written
     * @return this buffer
     * @throws BufferOverflowException if the capacity limit (see {@link #maxCapacity()}) is reached
     */
    default PorkBuf putShort(long index, short s) {
        if (!this.isInBounds(index, 2)) {
            throw new BufferOverflowException();
        }
        return this.putByte(index, (byte) (s & 0xFF))
                .putByte(index + 1L, (byte) ((s >>> 8) & 0xFF));
    }

    /**
     * Writes a single medium to the buffer at the given index
     *
     * @param index the index to write at
     * @param i     the medium to be written
     * @return this buffer
     * @throws BufferOverflowException if the capacity limit (see {@link #maxCapacity()}) is reached
     */
    default PorkBuf putMedium(long index, int i) {
        if (!this.isInBounds(index, 3)) {
            throw new BufferOverflowException();
        }
        return this.putByte(index, (byte) (i & 0xFF))
                .putByte(index + 1L, (byte) ((i >>> 8) & 0xFF))
                .putByte(index + 2L, (byte) ((i >>> 16) & 0xFF));
    }

    /**
     * Writes a single int to the buffer at the given index
     *
     * @param index the index to write at
     * @param i     the int to be written
     * @return this buffer
     * @throws BufferOverflowException if the capacity limit (see {@link #maxCapacity()}) is reached
     */
    default PorkBuf putInt(long index, int i) {
        if (!this.isInBounds(index, 4)) {
            throw new BufferOverflowException();
        }
        return this.putByte(index, (byte) (i & 0xFF))
                .putByte(index + 1L, (byte) ((i >>> 8) & 0xFF))
                .putByte(index + 2L, (byte) ((i >>> 16) & 0xFF))
                .putByte(index + 3L, (byte) ((i >>> 24) & 0xFF));
    }

    /**
     * Writes a single long to the buffer at the given index
     *
     * @param index the index to write at
     * @param l     the long to be written
     * @return this buffer
     * @throws BufferOverflowException if the capacity limit (see {@link #maxCapacity()}) is reached
     */
    default PorkBuf putLong(long index, long l) {
        if (!this.isInBounds(index, 8)) {
            throw new BufferOverflowException();
        }
        return this.putByte(index, (byte) (l & 0xFFL))
                .putByte(index + 1L, (byte) ((l >>> 8L) & 0xFFL))
                .putByte(index + 2L, (byte) ((l >>> 16L) & 0xFFL))
                .putByte(index + 3L, (byte) ((l >>> 24L) & 0xFFL))
                .putByte(index + 4L, (byte) ((l >>> 32L) & 0xFFL))
                .putByte(index + 5L, (byte) ((l >>> 40L) & 0xFFL))
                .putByte(index + 6L, (byte) ((l >>> 48L) & 0xFFL))
                .putByte(index + 7L, (byte) ((l >>> 56L) & 0xFFL));
    }

    /**
     * Writes a single float to the buffer at the given index
     *
     * @param index the index to write at
     * @param f     the float to be written
     * @return this buffer
     * @throws BufferOverflowException if the capacity limit (see {@link #maxCapacity()}) is reached
     */
    default PorkBuf putFloat(long index, float f) {
        return this.putInt(index, Float.floatToRawIntBits(f));
    }

    /**
     * Writes a single double to the buffer at the given index
     *
     * @param index the index to write at
     * @param d     the double to be written
     * @return this buffer
     * @throws BufferOverflowException if the capacity limit (see {@link #maxCapacity()}) is reached
     */
    default PorkBuf putDouble(long index, double d) {
        return this.putLong(index, Double.doubleToRawLongBits(d));
    }

    /**
     * Writes a byte array to the buffer at the given index
     *
     * @param index the index to write at
     * @param arr   the byte array to write
     * @return this buffer
     * @throws BufferOverflowException if the capacity limit (see {@link #maxCapacity()}) is reached
     */
    default PorkBuf putBytes(long index, @NonNull byte[] arr) {
        for (byte b : arr) {
            this.putByte(index++, b);
        }
        return this;
    }

    /**
     * Writes a byte array to the buffer at the given index
     *
     * @param index the index to write at
     * @param arr   the byte array to write
     * @param off   the offset in the byte array to start reading
     * @param len   the number of bytes to read
     * @return this buffer
     * @throws BufferOverflowException if the capacity limit (see {@link #maxCapacity()}) is reached
     */
    default PorkBuf putBytes(long index, @NonNull byte[] arr, int off, int len) {
        for (int i = 0; i < len; i++) {
            this.putByte(index++, arr[off + i]);
        }
        return this;
    }

    /**
     * Writes a {@link ByteBuf} to the buffer at the given index
     *
     * @param index the index to write at
     * @param buf   the {@link ByteBuf} to write
     * @return this buffer
     * @throws BufferOverflowException if the capacity limit (see {@link #maxCapacity()}) is reached
     */
    default PorkBuf putBytes(long index, @NonNull ByteBuf buf) {
        for (int i = buf.readableBytes() - 1; i >= 0; i--) {
            this.putByte(index++, buf.readByte());
        }
        return this;
    }

    /**
     * Writes a {@link ByteBuffer} to the buffer at the given index
     *
     * @param index the index to write at
     * @param buf   the {@link ByteBuffer} to write
     * @return this buffer
     * @throws BufferOverflowException if the capacity limit (see {@link #maxCapacity()}) is reached
     */
    default PorkBuf putBytes(long index, @NonNull ByteBuffer buf) {
        for (int i = buf.remaining() - 1; i >= 0; i--) {
            this.putByte(index++, buf.get());
        }
        return this;
    }

    //read operations

    /**
     * Reads a byte from the buffer at the current reader index
     *
     * @return a byte
     */
    byte readByte();

    /**
     * Reads a boolean from the buffer at the current reader index
     *
     * @return a boolean
     */
    default boolean readBoolean() {
        return this.readByte() != 0;
    }

    /**
     * Reads a short from the buffer at the current reader index
     *
     * @return a short
     */
    default short readShort() {
        return (short) ((this.readByte() & 0xFF)
                | ((this.readByte() & 0xFF) << 8));
    }

    /**
     * Reads a medium from the buffer at the current reader index
     *
     * @return a medium
     */
    default int readMedium() {
        return (this.readByte() & 0xFF)
                | ((this.readByte() & 0xFF) << 8)
                | ((this.readByte() & 0xFF) << 16);
    }

    /**
     * Reads an int from the buffer at the current reader index
     *
     * @return an int
     */
    default int readInt() {
        return (this.readByte() & 0xFF)
                | ((this.readByte() & 0xFF) << 8)
                | ((this.readByte() & 0xFF) << 16)
                | ((this.readByte() & 0xFF) << 24);
    }

    /**
     * Reads a long from the buffer at the current reader index
     *
     * @return a long
     */
    default long readLong() {
        return (this.readByte() & 0xFFL)
                | ((this.readByte() & 0xFFL) << 8L)
                | ((this.readByte() & 0xFFL) << 16L)
                | ((this.readByte() & 0xFFL) << 24L)
                | ((this.readByte() & 0xFFL) << 32L)
                | ((this.readByte() & 0xFFL) << 40L)
                | ((this.readByte() & 0xFFL) << 48L)
                | ((this.readByte() & 0xFFL) << 56L);
    }

    /**
     * Reads a float from the buffer at the current reader index
     *
     * @return a float
     */
    default float readFloat() {
        return Float.intBitsToFloat(this.readInt());
    }

    /**
     * Reads a double from the buffer at the current reader index
     *
     * @return a double
     */
    default double readDouble() {
        return Double.longBitsToDouble(this.readLong());
    }

    /**
     * Fills a byte array with data, starting at the current reader index
     *
     * @param arr the byte array to fill
     */
    default void readBytes(@NonNull byte[] arr) {
        for (int i = 0; i < arr.length; i++) {
            arr[i] = this.readByte();
        }
    }

    /**
     * Fills a byte array with data, starting at the current reader index
     *
     * @param arr the byte array to fill
     * @param off the offset in the byte array to start putting bytes in
     * @param len the number of bytes to read
     */
    default void readBytes(@NonNull byte[] arr, int off, int len) {
        for (int i = 0; i < len; i++) {
            arr[off + i] = this.readByte();
        }
    }

    /**
     * Fills a {@link ByteBuf} with data, starting at the current reader index
     *
     * @param buf the {@link ByteBuf} to fill
     */
    default void readBytes(@NonNull ByteBuf buf) {
        for (int i = buf.writableBytes() - 1; i >= 0; i--) {
            buf.writeByte(this.readByte() & 0xFF);
        }
    }

    /**
     * Fills a {@link ByteBuffer} with data, starting at the current reader index
     *
     * @param buf the {@link ByteBuffer} to fill
     */
    default void readBytes(@NonNull ByteBuffer buf) {
        for (int i = buf.remaining() - 1; i >= 0; i--) {
            buf.put(this.readByte());
        }
    }

    /**
     * Reads a byte from the buffer at the given index
     *
     * @param index the index to read at
     * @return a byte
     */
    byte readByte(long index);

    /**
     * Reads a boolean from the buffer at the given index
     *
     * @param index the index to read at
     * @return a boolean
     */
    default boolean readBoolean(long index) {
        return this.readByte(index) != 0;
    }

    /**
     * Reads a short from the buffer at the given index
     *
     * @param index the index to read at
     * @return a short
     */
    default short readShort(long index) {
        return (short) ((this.readByte(index) & 0xFF)
                | ((this.readByte(index + 1L) & 0xFF) << 8));
    }

    /**
     * Reads a medium from the buffer at the given index
     *
     * @param index the index to read at
     * @return a medium
     */
    default int readMedium(long index) {
        return (this.readByte(index) & 0xFF)
                | ((this.readByte(index + 1L) & 0xFF) << 8)
                | ((this.readByte(index + 2L) & 0xFF) << 16);
    }

    /**
     * Reads an int from the buffer at the given index
     *
     * @param index the index to read at
     * @return an int
     */
    default int readInt(long index) {
        return (this.readByte(index) & 0xFF)
                | ((this.readByte(index + 1L) & 0xFF) << 8)
                | ((this.readByte(index + 2L) & 0xFF) << 16)
                | ((this.readByte(index + 3L) & 0xFF) << 24);
    }

    /**
     * Reads a long from the buffer at the given index
     *
     * @param index the index to read at
     * @return a long
     */
    default long readLong(long index) {
        return (this.readByte(index) & 0xFFL)
                | ((this.readByte(index + 1L) & 0xFFL) << 8L)
                | ((this.readByte(index + 2L) & 0xFFL) << 16L)
                | ((this.readByte(index + 3L) & 0xFFL) << 24L)
                | ((this.readByte(index + 4L) & 0xFFL) << 32L)
                | ((this.readByte(index + 5L) & 0xFFL) << 40L)
                | ((this.readByte(index + 6L) & 0xFFL) << 48L)
                | ((this.readByte(index + 7L) & 0xFFL) << 56L);
    }

    /**
     * Reads a float from the buffer at the given index
     *
     * @param index the index to read at
     * @return a float
     */
    default float readFloat(long index) {
        return Float.intBitsToFloat(this.readInt(index));
    }

    /**
     * Reads a double from the buffer at the given index
     *
     * @param index the index to read at
     * @return a double
     */
    default double readDouble(long index) {
        return Double.longBitsToDouble(this.readLong(index));
    }

    /**
     * Fills a byte array with data, starting at the current reader index
     *
     * @param arr the byte array to fill
     */
    default void readBytes(long index, @NonNull byte[] arr) {
        for (int i = 0; i < arr.length; i++) {
            arr[i] = this.readByte(index++);
        }
    }

    /**
     * Fills a byte array with data, starting at the current reader index
     *
     * @param arr the byte array to fill
     * @param off the offset in the byte array to start putting bytes in
     * @param len the number of bytes to read
     */
    default void readBytes(long index, @NonNull byte[] arr, int off, int len) {
        for (int i = 0; i < len; i++) {
            arr[off + i] = this.readByte(index++);
        }
    }

    /**
     * Fills a {@link ByteBuf} with data, starting at the current reader index
     *
     * @param buf the {@link ByteBuf} to fill
     */
    default void readBytes(long index, @NonNull ByteBuf buf) {
        for (int i = buf.writableBytes() - 1; i >= 0; i--) {
            buf.writeByte(this.readByte(index++) & 0xFF);
        }
    }

    /**
     * Fills a {@link ByteBuffer} with data, starting at the current reader index
     *
     * @param buf the {@link ByteBuffer} to fill
     */
    default void readBytes(long index, @NonNull ByteBuffer buf) {
        for (int i = buf.remaining() - 1; i >= 0; i--) {
            buf.put(this.readByte(index++));
        }
    }

    //stream methods

    /**
     * Gets a {@link DataOut} that can write to this buffer.
     *
     * @return a {@link DataOut} that can write to this buffer
     */
    default DataOut outputStream() {
        return this.outputStream(0L, -1L);
    }

    /**
     * Gets a {@link DataOut} that can write to this buffer.
     *
     * @param offset the index that the {@link DataOut} will start writing at
     * @return a {@link DataOut} that can write to this buffer
     */
    default DataOut outputStream(long offset) {
        return this.outputStream(offset, -1L);
    }

    /**
     * Gets a {@link DataOut} that can write to this buffer.
     *
     * @param offset the index that the {@link DataOut} will start writing at
     * @param limit  the maximum number of bytes that may be written to the {@link DataOut}. If less than 0, the limit
     *               will not be enforced.
     * @return a {@link DataOut} that can write to this buffer
     */
    default DataOut outputStream(long offset, long limit) {
        return new DataOut() {
            private long l;

            @Override
            public void close() throws IOException {
            }

            @Override
            public void write(int b) throws IOException {
                if (limit >= 0L && this.l > limit) {
                    throw new BufferOverflowException();
                }
                PorkBuf.this.putByte(offset + this.l++, (byte) b);
            }
        };
    }

    /**
     * Gets a {@link DataIn} that can read from this buffer.
     *
     * @return a {@link DataIn} that can read from this buffer
     */
    default DataIn inputStream() {
        return this.inputStream(0L, -1L);
    }

    /**
     * Gets a {@link DataIn} that can read from this buffer.
     *
     * @param offset the index that the {@link DataIn} will start reading at
     * @return a {@link DataIn} that can read from this buffer
     */
    default DataIn inputStream(long offset) {
        return this.inputStream(offset, -1L);
    }

    /**
     * Gets a {@link DataIn} that can read from this buffer.
     *
     * @param offset the index that the {@link DataIn} will start reading at
     * @param limit  the maximum number of bytes that may be read from the {@link DataIn}. If less than 0, the limit
     *               will not be enforced.
     * @return a {@link DataIn} that can read from this buffer
     */
    default DataIn inputStream(long offset, long limit) {
        return new DataIn() {
            private long l;

            @Override
            public void close() throws IOException {
            }

            @Override
            public int read() throws IOException {
                if (limit >= 0L && this.l > limit) {
                    throw new BufferUnderflowException();
                }
                return PorkBuf.this.readByte(offset + this.l++) & 0xFF;
            }
        };
    }

    //mirroring methods

    /**
     * Gets this buffer as a byte array.
     * <p>
     * The byte array returned by this method will reflect changes to the buffer, and changes to the byte array will be reflected
     * in the buffer.
     * <p>
     * Optional implementation.
     *
     * @return this buffer's contents as a byte array
     */
    default byte[] getAsByteArray() {
        throw new UnsupportedOperationException();
    }

    /**
     * Gets an instance of {@link ByteBuf} that will mirror a section required this buffer.
     * <p>
     * Modifying the {@link ByteBuf} will change the content of this buffer, and changes to this buffer will affect
     * the {@link ByteBuf}.
     *
<<<<<<< HEAD
     * @return a mirror of testMethodThing section required this buffer, stored in testMethodThing {@link ByteBuf}
=======
     * @return a mirror of a section of this buffer, stored in a {@link ByteBuf}
>>>>>>> 9b7fc3f0
     */
    default ByteBuf netty() {
        long cap = this.capacity();
        return this.netty(0L, cap > Integer.MAX_VALUE ? Integer.MAX_VALUE : (int) cap);
    }

    /**
     * Gets an instance of {@link ByteBuf} that will mirror a section required this buffer.
     * <p>
     * Modifying the {@link ByteBuf} will change the content of this buffer, and changes to this buffer will affect
     * the {@link ByteBuf}.
     *
     * @param offset the offset to begin the mirror at
<<<<<<< HEAD
     * @return a mirror of testMethodThing section required this buffer, stored in testMethodThing {@link ByteBuf}
=======
     * @return a mirror of a section of this buffer, stored in a {@link ByteBuf}
>>>>>>> 9b7fc3f0
     */
    default ByteBuf netty(long offset) {
        long cap = this.capacity() - offset;
        return this.netty(offset, cap > Integer.MAX_VALUE ? Integer.MAX_VALUE : (int) cap);
    }

    /**
     * Gets an instance of {@link ByteBuf} that will mirror a section required this buffer.
     * <p>
     * Modifying the {@link ByteBuf} will change the content of this buffer, and changes to this buffer will affect
     * the {@link ByteBuf}.
     *
     * @param offset the offset to begin the mirror at
     * @param len    the size of the mirror.
<<<<<<< HEAD
     * @return a mirror of testMethodThing section required this buffer, stored in testMethodThing {@link ByteBuf}
=======
     * @return a mirror of a section of this buffer, stored in a {@link ByteBuf}
>>>>>>> 9b7fc3f0
     */
    default ByteBuf netty(long offset, int len) {
        throw new UnsupportedOperationException();
    }

    /**
     * Gets an instance of {@link ByteBuffer} that will mirror a section required this buffer.
     * <p>
     * Modifying the {@link ByteBuffer} will change the content of this buffer, and changes to this buffer will affect
     * the {@link ByteBuffer}.
     *
<<<<<<< HEAD
     * @return a mirror of testMethodThing section required this buffer, stored in testMethodThing {@link ByteBuffer}
=======
     * @return a mirror of a section of this buffer, stored in a {@link ByteBuffer}
>>>>>>> 9b7fc3f0
     */
    default ByteBuffer nio() {
        long cap = this.capacity();
        return this.nio(0L, cap > Integer.MAX_VALUE ? Integer.MAX_VALUE : (int) cap);
    }

    /**
     * Gets an instance of {@link ByteBuffer} that will mirror a section required this buffer.
     * <p>
     * Modifying the {@link ByteBuffer} will change the content of this buffer, and changes to this buffer will affect
     * the {@link ByteBuffer}.
     *
     * @param offset the offset to begin the mirror at
<<<<<<< HEAD
     * @return a mirror of testMethodThing section required this buffer, stored in testMethodThing {@link ByteBuffer}
=======
     * @return a mirror of a section of this buffer, stored in a {@link ByteBuffer}
>>>>>>> 9b7fc3f0
     */
    default ByteBuffer nio(long offset) {
        long cap = this.capacity() - offset;
        return this.nio(offset, cap > Integer.MAX_VALUE ? Integer.MAX_VALUE : (int) cap);
    }

    /**
     * Gets an instance of {@link ByteBuffer} that will mirror a section required this buffer.
     * <p>
     * Modifying the {@link ByteBuffer} will change the content of this buffer, and changes to this buffer will affect
     * the {@link ByteBuffer}.
     *
     * @param offset the offset to begin the mirror at
     * @param len    the size of the mirror.
<<<<<<< HEAD
     * @return a mirror of testMethodThing section required this buffer, stored in testMethodThing {@link ByteBuffer}
=======
     * @return a mirror of a section of this buffer, stored in a {@link ByteBuffer}
>>>>>>> 9b7fc3f0
     */
    default ByteBuffer nio(long offset, int len) {
        throw new UnsupportedOperationException();
    }

    /**
     * Gets an instance of {@link PorkBuf} that will mirror a section required this buffer.
     * <p>
     * Modifying the {@link PorkBuf} will change the content of this buffer, and changes to this buffer will affect
     * the {@link PorkBuf}.
     *
<<<<<<< HEAD
     * @return a mirror of testMethodThing section required this buffer, stored in testMethodThing {@link PorkBuf}
=======
     * @return a mirror of a section of this buffer, stored in a {@link PorkBuf}
>>>>>>> 9b7fc3f0
     */
    default PorkBuf snippet() {
        long cap = this.capacity();
        return this.snippet(0L, cap > Integer.MAX_VALUE ? Integer.MAX_VALUE : (int) cap);
    }

    /**
     * Gets an instance of {@link PorkBuf} that will mirror a section required this buffer.
     * <p>
     * Modifying the {@link PorkBuf} will change the content of this buffer, and changes to this buffer will affect
     * the {@link PorkBuf}.
     *
     * @param offset the offset to begin the mirror at
<<<<<<< HEAD
     * @return a mirror of testMethodThing section required this buffer, stored in testMethodThing {@link PorkBuf}
=======
     * @return a mirror of a section of this buffer, stored in a {@link PorkBuf}
>>>>>>> 9b7fc3f0
     */
    default PorkBuf snippet(long offset) {
        long cap = this.capacity() - offset;
        return this.snippet(offset, cap > Integer.MAX_VALUE ? Integer.MAX_VALUE : (int) cap);
    }

    /**
     * Gets an instance of {@link PorkBuf} that will mirror a section required this buffer.
     * <p>
     * Modifying the {@link PorkBuf} will change the content of this buffer, and changes to this buffer will affect
     * the {@link PorkBuf}.
     *
     * @param offset the offset to begin the mirror at
     * @param len    the size of the mirror.
<<<<<<< HEAD
     * @return a mirror of testMethodThing section required this buffer, stored in testMethodThing {@link PorkBuf}
=======
     * @return a mirror of a section of this buffer, stored in a {@link PorkBuf}
>>>>>>> 9b7fc3f0
     */
    default PorkBuf snippet(long offset, long len) {
        //TODO: optimize more (implement more methods)
        return new AbstractPorkBuf() {
            {
                this.setCapacity(len);
                this.setMaxCapacity(len);
            }

            @Override
            public PorkBuf putByte(byte b) {
                long l = this.writerIndex++;
                if (this.isInBounds(l, 1)) {
                    PorkBuf.this.putByte(offset + l, b);
                    return this;
                } else {
                    throw new BufferOverflowException();
                }
            }

            @Override
            public PorkBuf putByte(long index, byte b) {
                PorkBuf.this.putByte(offset + index, b);
                return this;
            }

            @Override
            public byte readByte() {
                long l = this.readerIndex++;
                if (this.isInBounds(l, 1)) {
                    return PorkBuf.this.readByte(offset + l);
                } else {
                    throw new BufferOverflowException();
                }
            }

            @Override
            public byte readByte(long index) {
                if (this.isInBounds(index, 1)) {
                    return PorkBuf.this.readByte(offset + index);
                } else {
                    throw new BufferOverflowException();
                }
            }

            @Override
            public long memoryAddress() {
                return PorkBuf.this.memoryAddress() + offset;
            }

            @Override
            public long memorySize() {
                return len;
            }

            @Override
            public Object refObj() {
                return PorkBuf.this.refObj();
            }
        };
    }

    //sanity checks

    /**
     * Checks if the given number of bytes can be written at/read from the current writer index without causing errors.
     * <p>
     * 32-bit method for speed. Why? Because microoptimization.
     *
     * @param count the number of bytes to write
     * @return whether or not the given number of bytes can be written at/read from the current writer index without causing errors
     */
    default boolean isInBounds(int count) {
        return this.isInBounds(this.writerIndex(), count);
    }

    /**
     * Checks if the given number of bytes can be written at/read from the given position without causing errors.
     * <p>
     * 32-bit method for speed. Why? Because microoptimization.
     *
     * @param index the index to start writing at
     * @param count the number of bytes to write
     * @return whether or not the given number of bytes can be written at/read from the given position without causing errors
     */
    default boolean isInBounds(long index, int count) {
        return index >= 0L && index + count < this.maxCapacity();
    }

    /**
     * Checks if the given number of bytes can be written at/read from the current writer index without causing errors.
     *
     * @param count the number of bytes to write
     * @return whether or not the given number of bytes can be written at/read from the current writer index without causing errors
     */
    default boolean isInBounds(long count) {
        return this.isInBounds(this.writerIndex(), count);
    }

    /**
     * Checks if the given number of bytes can be written at/read from the given position without causing errors.
     *
     * @param index the index to start writing at
     * @param count the number of bytes to write
     * @return whether or not the given number of bytes can be written at/read from the given position without causing errors
     */
    default boolean isInBounds(long index, long count) {
        return index >= 0L && index + count < this.maxCapacity();
    }
}<|MERGE_RESOLUTION|>--- conflicted
+++ resolved
@@ -886,16 +886,12 @@
     }
 
     /**
-     * Gets an instance of {@link ByteBuf} that will mirror a section required this buffer.
+     * Gets an instance of {@link ByteBuf} that will mirror a section of this buffer.
      * <p>
      * Modifying the {@link ByteBuf} will change the content of this buffer, and changes to this buffer will affect
      * the {@link ByteBuf}.
      *
-<<<<<<< HEAD
-     * @return a mirror of testMethodThing section required this buffer, stored in testMethodThing {@link ByteBuf}
-=======
      * @return a mirror of a section of this buffer, stored in a {@link ByteBuf}
->>>>>>> 9b7fc3f0
      */
     default ByteBuf netty() {
         long cap = this.capacity();
@@ -903,17 +899,13 @@
     }
 
     /**
-     * Gets an instance of {@link ByteBuf} that will mirror a section required this buffer.
+     * Gets an instance of {@link ByteBuf} that will mirror a section of this buffer.
      * <p>
      * Modifying the {@link ByteBuf} will change the content of this buffer, and changes to this buffer will affect
      * the {@link ByteBuf}.
      *
      * @param offset the offset to begin the mirror at
-<<<<<<< HEAD
-     * @return a mirror of testMethodThing section required this buffer, stored in testMethodThing {@link ByteBuf}
-=======
      * @return a mirror of a section of this buffer, stored in a {@link ByteBuf}
->>>>>>> 9b7fc3f0
      */
     default ByteBuf netty(long offset) {
         long cap = this.capacity() - offset;
@@ -921,34 +913,26 @@
     }
 
     /**
-     * Gets an instance of {@link ByteBuf} that will mirror a section required this buffer.
+     * Gets an instance of {@link ByteBuf} that will mirror a section of this buffer.
      * <p>
      * Modifying the {@link ByteBuf} will change the content of this buffer, and changes to this buffer will affect
      * the {@link ByteBuf}.
      *
      * @param offset the offset to begin the mirror at
      * @param len    the size of the mirror.
-<<<<<<< HEAD
-     * @return a mirror of testMethodThing section required this buffer, stored in testMethodThing {@link ByteBuf}
-=======
      * @return a mirror of a section of this buffer, stored in a {@link ByteBuf}
->>>>>>> 9b7fc3f0
      */
     default ByteBuf netty(long offset, int len) {
         throw new UnsupportedOperationException();
     }
 
     /**
-     * Gets an instance of {@link ByteBuffer} that will mirror a section required this buffer.
+     * Gets an instance of {@link ByteBuffer} that will mirror a section of this buffer.
      * <p>
      * Modifying the {@link ByteBuffer} will change the content of this buffer, and changes to this buffer will affect
      * the {@link ByteBuffer}.
      *
-<<<<<<< HEAD
-     * @return a mirror of testMethodThing section required this buffer, stored in testMethodThing {@link ByteBuffer}
-=======
      * @return a mirror of a section of this buffer, stored in a {@link ByteBuffer}
->>>>>>> 9b7fc3f0
      */
     default ByteBuffer nio() {
         long cap = this.capacity();
@@ -956,17 +940,13 @@
     }
 
     /**
-     * Gets an instance of {@link ByteBuffer} that will mirror a section required this buffer.
+     * Gets an instance of {@link ByteBuffer} that will mirror a section of this buffer.
      * <p>
      * Modifying the {@link ByteBuffer} will change the content of this buffer, and changes to this buffer will affect
      * the {@link ByteBuffer}.
      *
      * @param offset the offset to begin the mirror at
-<<<<<<< HEAD
-     * @return a mirror of testMethodThing section required this buffer, stored in testMethodThing {@link ByteBuffer}
-=======
      * @return a mirror of a section of this buffer, stored in a {@link ByteBuffer}
->>>>>>> 9b7fc3f0
      */
     default ByteBuffer nio(long offset) {
         long cap = this.capacity() - offset;
@@ -974,34 +954,26 @@
     }
 
     /**
-     * Gets an instance of {@link ByteBuffer} that will mirror a section required this buffer.
+     * Gets an instance of {@link ByteBuffer} that will mirror a section of this buffer.
      * <p>
      * Modifying the {@link ByteBuffer} will change the content of this buffer, and changes to this buffer will affect
      * the {@link ByteBuffer}.
      *
      * @param offset the offset to begin the mirror at
      * @param len    the size of the mirror.
-<<<<<<< HEAD
-     * @return a mirror of testMethodThing section required this buffer, stored in testMethodThing {@link ByteBuffer}
-=======
      * @return a mirror of a section of this buffer, stored in a {@link ByteBuffer}
->>>>>>> 9b7fc3f0
      */
     default ByteBuffer nio(long offset, int len) {
         throw new UnsupportedOperationException();
     }
 
     /**
-     * Gets an instance of {@link PorkBuf} that will mirror a section required this buffer.
+     * Gets an instance of {@link PorkBuf} that will mirror a section of this buffer.
      * <p>
      * Modifying the {@link PorkBuf} will change the content of this buffer, and changes to this buffer will affect
      * the {@link PorkBuf}.
      *
-<<<<<<< HEAD
-     * @return a mirror of testMethodThing section required this buffer, stored in testMethodThing {@link PorkBuf}
-=======
      * @return a mirror of a section of this buffer, stored in a {@link PorkBuf}
->>>>>>> 9b7fc3f0
      */
     default PorkBuf snippet() {
         long cap = this.capacity();
@@ -1009,17 +981,13 @@
     }
 
     /**
-     * Gets an instance of {@link PorkBuf} that will mirror a section required this buffer.
+     * Gets an instance of {@link PorkBuf} that will mirror a section of this buffer.
      * <p>
      * Modifying the {@link PorkBuf} will change the content of this buffer, and changes to this buffer will affect
      * the {@link PorkBuf}.
      *
      * @param offset the offset to begin the mirror at
-<<<<<<< HEAD
-     * @return a mirror of testMethodThing section required this buffer, stored in testMethodThing {@link PorkBuf}
-=======
      * @return a mirror of a section of this buffer, stored in a {@link PorkBuf}
->>>>>>> 9b7fc3f0
      */
     default PorkBuf snippet(long offset) {
         long cap = this.capacity() - offset;
@@ -1027,18 +995,14 @@
     }
 
     /**
-     * Gets an instance of {@link PorkBuf} that will mirror a section required this buffer.
+     * Gets an instance of {@link PorkBuf} that will mirror a section of this buffer.
      * <p>
      * Modifying the {@link PorkBuf} will change the content of this buffer, and changes to this buffer will affect
      * the {@link PorkBuf}.
      *
      * @param offset the offset to begin the mirror at
      * @param len    the size of the mirror.
-<<<<<<< HEAD
-     * @return a mirror of testMethodThing section required this buffer, stored in testMethodThing {@link PorkBuf}
-=======
      * @return a mirror of a section of this buffer, stored in a {@link PorkBuf}
->>>>>>> 9b7fc3f0
      */
     default PorkBuf snippet(long offset, long len) {
         //TODO: optimize more (implement more methods)
