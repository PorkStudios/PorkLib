/*
 * Adapted from the Wizardry License
 *
 * Copyright (c) 2018-2019 DaPorkchop_ and contributors
 *
 * Permission is hereby granted to any persons and/or organizations using this software to copy, modify, merge, publish, and distribute it. Said persons and/or organizations are not allowed to use the software or any derivatives of the work for commercial use or any other means to generate income, nor are they allowed to claim this software as their own.
 *
 * The persons and/or organizations are also disallowed from sub-licensing and/or trademarking this software without explicit permission from DaPorkchop_.
 *
 * Any persons and/or organizations using this software must disclose their source code and have it publicly available, include this license, provide sufficient credit to the original authors of the project (IE: DaPorkchop_), as well as provide a link to the original project.
 *
 * THE SOFTWARE IS PROVIDED "AS IS", WITHOUT WARRANTY OF ANY KIND, EXPRESS OR IMPLIED, INCLUDING BUT NOT LIMITED TO THE WARRANTIES OF MERCHANTABILITY, FITNESS FOR A PARTICULAR PURPOSE AND NON INFRINGEMENT. IN NO EVENT SHALL THE AUTHORS OR COPYRIGHT HOLDERS BE LIABLE FOR ANY CLAIM, DAMAGES OR OTHER LIABILITY, WHETHER IN AN ACTION OF CONTRACT, TORT OR OTHERWISE, ARISING FROM, OUT OF OR IN CONNECTION WITH THE SOFTWARE OR THE USE OR OTHER DEALINGS IN THE SOFTWARE.
 *
 */

package net.daporkchop.lib.common.util;

import lombok.NonNull;
import sun.misc.Cleaner;
import sun.misc.SoftCache;
import sun.misc.Unsafe;

import javax.swing.*;
import java.awt.*;
import java.awt.event.WindowAdapter;
import java.awt.event.WindowEvent;
import java.awt.image.BufferedImage;
import java.io.File;
import java.lang.reflect.Field;
import java.lang.reflect.Method;
import java.nio.ByteBuffer;
<<<<<<< HEAD
import java.util.Map;
=======
import java.util.Arrays;
import java.util.concurrent.CompletableFuture;
import java.util.concurrent.ExecutionException;
>>>>>>> da65d784
import java.util.concurrent.Executor;
import java.util.concurrent.SynchronousQueue;
import java.util.concurrent.ThreadPoolExecutor;
import java.util.concurrent.TimeUnit;
import java.util.concurrent.atomic.AtomicInteger;
import java.util.function.Function;

/**
 * @author DaPorkchop_
 */
public class PorkUtil {
    public static final Unsafe unsafe;
    public static final ThreadLocal<byte[]> BUFFER_CACHE_SMALL = ThreadLocal.withInitial(() -> new byte[256]);
    private static long string_valueOffset;
    private static final Function<Throwable, StackTraceElement[]> GET_STACK_TRACE_WRAPPER;
    private static final AtomicInteger DEFAULT_EXECUTOR_THREAD_COUNTER = new AtomicInteger(0);
    public static final Executor DEFAULT_EXECUTOR = new ThreadPoolExecutor(
            0, Integer.MAX_VALUE,
            2, TimeUnit.SECONDS,
            new SynchronousQueue<>(),
            runnable -> new Thread(runnable, String.format("PorkLib executor #%d", DEFAULT_EXECUTOR_THREAD_COUNTER.getAndIncrement()))
    );

    static {
        {
            Unsafe u = null;
            try {
                Field f = Unsafe.class.getDeclaredField("theUnsafe");
                f.setAccessible(true);
                u = (Unsafe) f.get(null);
            } catch (Exception e) {
                throw new RuntimeException(e);
            } finally {
                unsafe = u;
            }
        }
        {
            long l = -1L;
            try {
                Field f = String.class.getDeclaredField("value");
                l = unsafe.objectFieldOffset(f);
            } catch (NoSuchFieldException e) {
                throw new RuntimeException(e);
            } finally {
                string_valueOffset = l;
            }
        }
        {
            Function<Throwable, StackTraceElement[]> func = t -> {
                throw new UnsupportedOperationException();
            };
            try {
                Method m = Throwable.class.getDeclaredMethod("getOurStackTrace");
                m.setAccessible(true);
                func = t -> {
                    try {
                        return (StackTraceElement[]) m.invoke(t);
                    } catch (Exception e) {
                        throw new RuntimeException(e);
                    }
                };
            } catch (Exception e) {
                throw new RuntimeException(e);
            } finally {
                GET_STACK_TRACE_WRAPPER = func;
            }
        }
    }

    /**
     * Wraps a char array into a {@link String} without copying the array.
     *
     * @param chars the char array to copy
     * @return a new string
     */
    public static String wrap(@NonNull char[] chars) {
        String s = (String) PUnsafe.allocateInstance(String.class);
        PUnsafe.putObject(s, string_valueOffset, chars);
        return s;
    }

    public static StackTraceElement[] getStackTrace(@NonNull Throwable t) {
        return GET_STACK_TRACE_WRAPPER.apply(t);
    }

    public static void rm(@NonNull File file) {
        while (file.exists()) {
            if (file.isDirectory()) {
                File[] files;
                while ((files = file.listFiles()) != null && files.length != 0) {
                    for (File f : files) {
                        rm(f);
                    }
                }
            }
            if (!file.delete()) {
                throw new IllegalStateException(String.format("Could not delete file: %s", file.getAbsolutePath()));
            }
        }
    }

    public static void release(@NonNull ByteBuffer buffer) {
        Cleaner cleaner = ((sun.nio.ch.DirectBuffer) buffer).cleaner();
        if (cleaner != null) {
            cleaner.clean();
        }
    }

    @SuppressWarnings("unchecked")
    public static <T> Class<T> classForName(@NonNull String name) {
        try {
            return (Class<T>) Class.forName(name);
        } catch (ClassNotFoundException e) {
            throw PConstants.p_exception(e);
        }
    }

    public static boolean classExistsWithName(@NonNull String name) {
        try {
            Class.forName(name);
            return true;
        } catch (ClassNotFoundException e) {
            return false;
        }
    }

    public static Method getMethod(@NonNull Class<?> clazz, @NonNull String name, @NonNull Class<?>... params) {
        try {
            return clazz.getDeclaredMethod(name, params);
        } catch (NoSuchMethodException e) {
            try {
                return clazz.getMethod(name, params);
            } catch (NoSuchMethodException e1) {
                throw PConstants.p_exception(e);
            }
        }
    }

<<<<<<< HEAD
    /**
     * Creates a new instance of {@link SoftCache}.
     * <p>
     * This simply allows not showing compile-time warnings for using internal classes when creating
     * new instances.
     *
     * @param <K> the key type
     * @param <V> the value type
     * @return a new {@link SoftCache}
     */
    @SuppressWarnings("unchecked")
    public static <K, V> Map<K, V> newSoftCache() {
        return (Map<K, V>) new SoftCache();
=======
    public static void simpleDisplayImage(@NonNull BufferedImage img) {
        simpleDisplayImage(img, false);
    }

    public static void simpleDisplayImage(@NonNull BufferedImage img, boolean wait) {
        JFrame frame = new JFrame();
        frame.getContentPane().setLayout(new FlowLayout());
        frame.getContentPane().add(new JLabel(new ImageIcon(img)));
        frame.pack();
        frame.setVisible(true);
        frame.setDefaultCloseOperation(JFrame.DISPOSE_ON_CLOSE);
        if (wait)   {
            CompletableFuture future = new CompletableFuture();
            frame.addWindowListener(new WindowAdapter() {
                @Override
                @SuppressWarnings("unchecked")
                public void windowClosed(WindowEvent e) {
                    future.complete(null);
                }
            });
            try {
                future.get();
            } catch (InterruptedException
                    | ExecutionException e) {
                throw new RuntimeException(e);
            }
        }
    }

    public static Cleaner cleaner(@NonNull Object o, @NonNull Runnable cleaner)    {
        return Cleaner.create(o, cleaner);
    }

    public static Cleaner cleaner(@NonNull Object o, long addr)    {
        /*return Cleaner.create(o, () -> {
            PUnsafe.freeMemory(addr);
            System.out.println("Memory freed!");
        });*/
        return Cleaner.create(o, () -> PUnsafe.freeMemory(addr));
>>>>>>> da65d784
    }
}<|MERGE_RESOLUTION|>--- conflicted
+++ resolved
@@ -29,13 +29,10 @@
 import java.lang.reflect.Field;
 import java.lang.reflect.Method;
 import java.nio.ByteBuffer;
-<<<<<<< HEAD
 import java.util.Map;
-=======
 import java.util.Arrays;
 import java.util.concurrent.CompletableFuture;
 import java.util.concurrent.ExecutionException;
->>>>>>> da65d784
 import java.util.concurrent.Executor;
 import java.util.concurrent.SynchronousQueue;
 import java.util.concurrent.ThreadPoolExecutor;
@@ -174,7 +171,6 @@
         }
     }
 
-<<<<<<< HEAD
     /**
      * Creates a new instance of {@link SoftCache}.
      * <p>
@@ -188,7 +184,8 @@
     @SuppressWarnings("unchecked")
     public static <K, V> Map<K, V> newSoftCache() {
         return (Map<K, V>) new SoftCache();
-=======
+    }
+
     public static void simpleDisplayImage(@NonNull BufferedImage img) {
         simpleDisplayImage(img, false);
     }
@@ -228,6 +225,5 @@
             System.out.println("Memory freed!");
         });*/
         return Cleaner.create(o, () -> PUnsafe.freeMemory(addr));
->>>>>>> da65d784
     }
 }