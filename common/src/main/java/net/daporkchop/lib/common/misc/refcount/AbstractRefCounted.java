/*
 * Adapted from The MIT License (MIT)
 *
 * Copyright (c) 2018-2020 DaPorkchop_
 *
 * Permission is hereby granted, free of charge, to any person obtaining a copy of this software and associated documentation
 * files (the "Software"), to deal in the Software without restriction, including without limitation the rights to use, copy,
 * modify, merge, publish, distribute, sublicense, and/or sell copies of the Software, and to permit persons to whom the Software
 * is furnished to do so, subject to the following conditions:
 *
 * Any persons and/or organizations using this software must include the above copyright notice and this permission notice,
 * provide sufficient credit to the original authors of the project (IE: DaPorkchop_), as well as provide a link to the original project.
 *
 * THE SOFTWARE IS PROVIDED "AS IS", WITHOUT WARRANTY OF ANY KIND, EXPRESS OR IMPLIED, INCLUDING BUT NOT LIMITED TO THE WARRANTIES
 * OF MERCHANTABILITY, FITNESS FOR A PARTICULAR PURPOSE AND NONINFRINGEMENT. IN NO EVENT SHALL THE AUTHORS OR COPYRIGHT HOLDERS
 * BE LIABLE FOR ANY CLAIM, DAMAGES OR OTHER LIABILITY, WHETHER IN AN ACTION OF CONTRACT, TORT OR OTHERWISE, ARISING FROM,
 * OUT OF OR IN CONNECTION WITH THE SOFTWARE OR THE USE OR OTHER DEALINGS IN THE SOFTWARE.
 *
 */

package net.daporkchop.lib.common.misc.refcount;

import lombok.Getter;
import lombok.NonNull;
import lombok.experimental.Accessors;
import net.daporkchop.lib.unsafe.PUnsafe;
import net.daporkchop.lib.unsafe.util.exception.AlreadyReleasedException;

/**
 * An abstract implementation of {@link RefCounted}, which handles incrementing and decrementing the counter internally
 * and provides a single method to be implemented by subclasses which does the actual releasing.
 *
 * @author DaPorkchop_
 */
@Getter
@Accessors(fluent = true)
public abstract class AbstractRefCounted implements RefCounted {
    protected static final long REFCNT_OFFSET = PUnsafe.pork_getOffset(AbstractRefCounted.class, "refCnt");

    private volatile int refCnt = 1;

    @Override
    public RefCounted retain() throws AlreadyReleasedException {
        int refCnt;
        do {
            if ((refCnt = PUnsafe.getIntVolatile(this, REFCNT_OFFSET)) == 0) {
                throw new AlreadyReleasedException();
            }
        } while (!PUnsafe.compareAndSwapInt(this, REFCNT_OFFSET, refCnt, refCnt + 1));
        return this;
    }

    @Override
    public boolean release() throws AlreadyReleasedException {
        int refCnt;
        do {
            if ((refCnt = PUnsafe.getIntVolatile(this, REFCNT_OFFSET)) == 0) {
                throw new AlreadyReleasedException();
            }
        } while (!PUnsafe.compareAndSwapInt(this, REFCNT_OFFSET, refCnt, refCnt - 1));

        if (refCnt == 1) {
            //old reference count was 1, meaning now it's 0 and the instance should be released
            this.doRelease();
            return true;
        } else {
            return false;
        }
    }

    /**
     * Actually releases this instance.
     * <p>
     * This method will only be called once once the reference count reaches 0.
     */
    protected abstract void doRelease();

    protected void ensureNotReleased()  {
        if (PUnsafe.getIntVolatile(this, REFCNT_OFFSET) == 0)    {
            throw new AlreadyReleasedException();
        }
    }
<<<<<<< HEAD
=======

    /**
     * Variant of {@link AbstractRefCounted} that is synchronized on a given mutex.
     * <p>
     * Implementations of this class are expected to synchronize access to all methods that could fail if the instance is released on {@code this.mutex}.
     *
     * @author DaPorkchop_
     */
    public abstract static class Synchronized extends AbstractRefCounted {
        protected final Object mutex;

        public Synchronized() {
            this.mutex = this;
        }

        public Synchronized(@NonNull Object mutex) {
            this.mutex = mutex;
        }

        @Override
        public RefCounted retain() throws AlreadyReleasedException {
            synchronized (this.mutex)   {
                return super.retain();
            }
        }

        @Override
        public boolean release() throws AlreadyReleasedException {
            synchronized (this.mutex)   {
                return super.release();
            }
        }
    }
>>>>>>> e9b48243
}<|MERGE_RESOLUTION|>--- conflicted
+++ resolved
@@ -80,8 +80,6 @@
             throw new AlreadyReleasedException();
         }
     }
-<<<<<<< HEAD
-=======
 
     /**
      * Variant of {@link AbstractRefCounted} that is synchronized on a given mutex.
@@ -115,5 +113,4 @@
             }
         }
     }
->>>>>>> e9b48243
 }