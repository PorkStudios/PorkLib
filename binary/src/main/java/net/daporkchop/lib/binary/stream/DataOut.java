--- conflicted
+++ resolved
@@ -178,7 +178,26 @@
         }
     }
 
-<<<<<<< HEAD
+    public void writeVarLong(long l) throws IOException {
+        this.writeVarLong(l, false);
+    }
+
+    public void writeVarLong(long l, boolean optimizePositive) throws IOException {
+        if (!optimizePositive) {
+            l = (l << 1L) ^ (l >> 63L);
+        }
+        if (l == 0L) {
+            this.write(0);
+            return;
+        }
+        long next = 0L;
+        while (l != 0) {
+            next = l & 0x7FL;
+            l >>>= 7L;
+            this.write((int) (next | (l == 0L ? 0L : 0x80L)));
+        }
+    }
+
     public void writeMojangVarInt(int value) throws IOException {
         do {
             byte temp = (byte)(value & 0b01111111);
@@ -201,26 +220,6 @@
             }
             this.writeByte(temp);
         } while (value != 0L);
-=======
-    public void writeVarLong(long l) throws IOException {
-        this.writeVarLong(l, false);
-    }
-
-    public void writeVarLong(long l, boolean optimizePositive) throws IOException {
-        if (!optimizePositive) {
-            l = (l << 1L) ^ (l >> 63L);
-        }
-        if (l == 0L) {
-            this.write(0);
-            return;
-        }
-        long next = 0L;
-        while (l != 0) {
-            next = l & 0x7FL;
-            l >>>= 7L;
-            this.write((int) (next | (l == 0L ? 0L : 0x80L)));
-        }
->>>>>>> 1cdc403f
     }
 
     @Override
