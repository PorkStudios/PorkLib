/*
 * Adapted from the Wizardry License
 *
 * Copyright (c) 2018-2018 DaPorkchop_ and contributors
 *
 * Permission is hereby granted to any persons and/or organizations using this software to copy, modify, merge, publish, and distribute it. Said persons and/or organizations are not allowed to use the software or any derivatives of the work for commercial use or any other means to generate income, nor are they allowed to claim this software as their own.
 *
 * The persons and/or organizations are also disallowed from sub-licensing and/or trademarking this software without explicit permission from DaPorkchop_.
 *
 * Any persons and/or organizations using this software must disclose their source code and have it publicly available, include this license, provide sufficient credit to the original authors of the project (IE: DaPorkchop_), as well as provide a link to the original project.
 *
 * THE SOFTWARE IS PROVIDED "AS IS", WITHOUT WARRANTY OF ANY KIND, EXPRESS OR IMPLIED, INCLUDING BUT NOT LIMITED TO THE WARRANTIES OF MERCHANTABILITY, FITNESS FOR A PARTICULAR PURPOSE AND NON INFRINGEMENT. IN NO EVENT SHALL THE AUTHORS OR COPYRIGHT HOLDERS BE LIABLE FOR ANY CLAIM, DAMAGES OR OTHER LIABILITY, WHETHER IN AN ACTION OF CONTRACT, TORT OR OTHERWISE, ARISING FROM, OUT OF OR IN CONNECTION WITH THE SOFTWARE OR THE USE OR OTHER DEALINGS IN THE SOFTWARE.
 *
 */

package net.daporkchop.lib.binary.stream;

import lombok.AllArgsConstructor;
import lombok.NonNull;
import net.daporkchop.lib.binary.UTF8;

import java.io.File;
import java.io.FileOutputStream;
import java.io.IOException;
import java.io.OutputStream;
import java.nio.ByteBuffer;

/**
 * @author DaPorkchop_
 */
public abstract class DataOut extends OutputStream {
    public static DataOut wrap(OutputStream out) {
        return new StreamOut(out);
    }

    public static DataOut wrap(ByteBuffer buffer) {
        return new BufferOut(buffer);
    }

<<<<<<< HEAD
    public static DataOut wrap(@NonNull File file) throws IOException   {
=======
    public static DataOut wrap(@NonNull File file) throws IOException {
>>>>>>> 3408b336
        return wrap(new FileOutputStream(file));
    }

    /**
     * Writes a boolean
     *
     * @param b the boolean to write
     */
    public void writeBoolean(boolean b) throws IOException {
        this.write(b ? 1 : 0);
    }

    /**
     * Writes a byte
     *
     * @param b the byte to write
     */
    public void writeByte(byte b) throws IOException {
        this.write(b & 0xFF);
    }

    /**
     * Writes a short
     *
     * @param s the short to write
     */
    public void writeShort(short s) throws IOException {
        this.write((s >>> 8) & 0xFF);
        this.write(s & 0xFF);
    }

    /**
     * Writes an int
     *
     * @param i the int to write
     */
    public void writeInt(int i) throws IOException {
        this.write((i >>> 24) & 0xFF);
        this.write((i >>> 16) & 0xFF);
        this.write((i >>> 8) & 0xFF);
        this.write(i & 0xFF);
    }

    /**
     * Writes a long
     *
     * @param l the long to write
     */
    public void writeLong(long l) throws IOException {
        this.write((int) (l >>> 56) & 0xFF);
        this.write((int) (l >>> 48) & 0xFF);
        this.write((int) (l >>> 40) & 0xFF);
        this.write((int) (l >>> 32) & 0xFF);
        this.write((int) (l >>> 24) & 0xFF);
        this.write((int) (l >>> 16) & 0xFF);
        this.write((int) (l >>> 8) & 0xFF);
        this.write((int) l & 0xFF);
    }

    /**
     * Writes a float
     *
     * @param f the float to write
     */
    public void writeFloat(float f) throws IOException {
        this.writeInt(Float.floatToIntBits(f));
    }

    /**
     * Writes a double
     *
     * @param d the double to write
     */
    public void writeDouble(double d) throws IOException {
        this.writeLong(Double.doubleToLongBits(d));
    }

    /**
     * Writes a UTF-8 encoded string, along with a 4-byte length prefix
     *
     * @param s the string to write
     */
    public void writeUTF(String s) throws IOException {
        if (s == null) {
            this.writeBoolean(false);
        } else {
            this.writeBoolean(true);
            this.writeBytesSimple(s.getBytes(UTF8.utf8));
        }
    }

    /**
     * Writes a plain byte array
     *
     * @param b the bytes to write
     */
    public void writeBytesSimple(@NonNull byte[] b) throws IOException {
        this.writeVarInt(b.length, true);
        this.write(b);
    }

    /**
     * Writes an enum value
     *
     * @param e   the value to write
     * @param <E> the type of the enum
     */
    public <E extends Enum<E>> void writeEnum(E e) throws IOException {
        if (e == null) {
            this.writeBoolean(false);
        } else {
            this.writeBoolean(true);
            this.writeUTF(e.name());
        }
    }

    public void writeVarInt(int i) throws IOException {
<<<<<<< HEAD
        if (i < 0) {
            throw new IllegalArgumentException(String.format("%d is negative", i));
        } else if (i == 0) {
=======
        this.writeVarInt(i, false);
    }

    public void writeVarInt(int i, boolean optimizePositive) throws IOException {
        if (!optimizePositive) {
            i = (i << 1) ^ (i >> 31);
        }
        if (i == 0) {
>>>>>>> 3408b336
            this.write(0);
            return;
        }
        int next = 0;
        while (i != 0) {
<<<<<<< HEAD
            next = (i >>= 7) & 0x7F;
            this.write(next | (i == 0 ? 0 : 128));
=======
            next = i & 0x7F;
            i >>>= 7;
            this.write(next | (i == 0 ? 0 : 0x80));
>>>>>>> 3408b336
        }
    }

    @Override
    public void write(byte[] b, int off, int len) throws IOException {
        for (int i = 0; i < len; i++) {
            this.write(b[i + off] & 0xFF);
        }
    }

    @Override
    public abstract void close() throws IOException;

    @AllArgsConstructor
    private static class BufferOut extends DataOut {
        @NonNull
        private final ByteBuffer buffer;

        @Override
        public void close() throws IOException {
        }

        @Override
        public void write(int b) throws IOException {
            this.buffer.put((byte) b);
        }
    }

    @AllArgsConstructor
    private static class StreamOut extends DataOut {
        @NonNull
        private final OutputStream out;

        @Override
        public void close() throws IOException {
            this.flush();
            this.out.close();
        }

        @Override
        public void write(int b) throws IOException {
            this.out.write(b);
        }

        @Override
        public void flush() throws IOException {
            this.out.flush();
        }
    }
}<|MERGE_RESOLUTION|>--- conflicted
+++ resolved
@@ -37,11 +37,7 @@
         return new BufferOut(buffer);
     }
 
-<<<<<<< HEAD
-    public static DataOut wrap(@NonNull File file) throws IOException   {
-=======
     public static DataOut wrap(@NonNull File file) throws IOException {
->>>>>>> 3408b336
         return wrap(new FileOutputStream(file));
     }
 
@@ -159,11 +155,6 @@
     }
 
     public void writeVarInt(int i) throws IOException {
-<<<<<<< HEAD
-        if (i < 0) {
-            throw new IllegalArgumentException(String.format("%d is negative", i));
-        } else if (i == 0) {
-=======
         this.writeVarInt(i, false);
     }
 
@@ -172,20 +163,14 @@
             i = (i << 1) ^ (i >> 31);
         }
         if (i == 0) {
->>>>>>> 3408b336
             this.write(0);
             return;
         }
         int next = 0;
         while (i != 0) {
-<<<<<<< HEAD
-            next = (i >>= 7) & 0x7F;
-            this.write(next | (i == 0 ? 0 : 128));
-=======
             next = i & 0x7F;
             i >>>= 7;
             this.write(next | (i == 0 ? 0 : 0x80));
->>>>>>> 3408b336
         }
     }
 
