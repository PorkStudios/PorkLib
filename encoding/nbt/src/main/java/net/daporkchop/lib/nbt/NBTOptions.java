--- conflicted
+++ resolved
@@ -37,11 +37,7 @@
 @Getter
 @Accessors(fluent = true)
 public final class NBTOptions {
-<<<<<<< HEAD
-    public static final NBTOptions DEFAULT = new NBTOptions(Tag.DEFAULT_NBT_PARSER, null, null, null, true, false);
-=======
     public static final NBTOptions DEFAULT = new NBTOptions(Tag.DEFAULT_NBT_PARSER, null, null, null, true, false, false, false);
->>>>>>> 1e3a34ed
 
     /**
      * The {@link NBTObjectParser} used for actually creating the NBT tag objects when reading an object tree.
@@ -88,8 +84,6 @@
      */
     protected final boolean allowDuplicates;
 
-<<<<<<< HEAD
-=======
     /**
      * Controls whether or not compound tag keys should be interned.
      */
@@ -100,69 +94,45 @@
      */
     protected final boolean internValues;
 
->>>>>>> 1e3a34ed
     public NBTOptions withObjectParser(@NonNull NBTObjectParser parser) {
         if (parser == this.parser) {
             return this;
         }
-<<<<<<< HEAD
-        return new NBTOptions(parser, this.byteAlloc, this.intAlloc, this.longAlloc, this.exactArraySize, this.allowDuplicates);
-=======
         return new NBTOptions(parser, this.byteAlloc, this.intAlloc, this.longAlloc, this.exactArraySize, this.allowDuplicates, this.internKeys, this.internValues);
->>>>>>> 1e3a34ed
     }
 
     public NBTOptions withByteAlloc(ArrayAllocator<byte[]> byteAlloc) {
         if (byteAlloc == this.byteAlloc) {
             return this;
         }
-<<<<<<< HEAD
-        return new NBTOptions(this.parser, byteAlloc, this.intAlloc, this.longAlloc, this.exactArraySize, this.allowDuplicates);
-=======
         return new NBTOptions(this.parser, byteAlloc, this.intAlloc, this.longAlloc, this.exactArraySize, this.allowDuplicates, this.internKeys, this.internValues);
->>>>>>> 1e3a34ed
     }
 
     public NBTOptions withIntAlloc(ArrayAllocator<int[]> intAlloc) {
         if (intAlloc == this.intAlloc) {
             return this;
         }
-<<<<<<< HEAD
-        return new NBTOptions(this.parser, this.byteAlloc, intAlloc, this.longAlloc, this.exactArraySize, this.allowDuplicates);
-=======
         return new NBTOptions(this.parser, this.byteAlloc, intAlloc, this.longAlloc, this.exactArraySize, this.allowDuplicates, this.internKeys, this.internValues);
->>>>>>> 1e3a34ed
     }
 
     public NBTOptions withLongAlloc(ArrayAllocator<long[]> longAlloc) {
         if (longAlloc == this.longAlloc) {
             return this;
         }
-<<<<<<< HEAD
-        return new NBTOptions(this.parser, this.byteAlloc, this.intAlloc, longAlloc, this.exactArraySize, this.allowDuplicates);
-=======
         return new NBTOptions(this.parser, this.byteAlloc, this.intAlloc, longAlloc, this.exactArraySize, this.allowDuplicates, this.internKeys, this.internValues);
->>>>>>> 1e3a34ed
     }
 
     public NBTOptions withExactArraySize(boolean exactArraySize) {
         if (exactArraySize == this.exactArraySize) {
             return this;
         }
-<<<<<<< HEAD
-        return new NBTOptions(this.parser, this.byteAlloc, this.intAlloc, this.longAlloc, exactArraySize, this.allowDuplicates);
-=======
         return new NBTOptions(this.parser, this.byteAlloc, this.intAlloc, this.longAlloc, exactArraySize, this.allowDuplicates, this.internKeys, this.internValues);
->>>>>>> 1e3a34ed
     }
 
     public NBTOptions withDuplicates(boolean allowDuplicates) {
         if (allowDuplicates == this.allowDuplicates) {
             return this;
         }
-<<<<<<< HEAD
-        return new NBTOptions(this.parser, this.byteAlloc, this.intAlloc, this.longAlloc, this.exactArraySize, allowDuplicates);
-=======
         return new NBTOptions(this.parser, this.byteAlloc, this.intAlloc, this.longAlloc, this.exactArraySize, allowDuplicates, this.internKeys, this.internValues);
     }
 
@@ -178,6 +148,5 @@
             return this;
         }
         return new NBTOptions(this.parser, this.byteAlloc, this.intAlloc, this.longAlloc, this.exactArraySize, this.allowDuplicates, this.internKeys, internValues);
->>>>>>> 1e3a34ed
     }
 }