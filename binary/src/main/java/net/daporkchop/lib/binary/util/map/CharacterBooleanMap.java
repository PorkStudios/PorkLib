/*
 * Adapted from the Wizardry License
 *
 * Copyright (c) 2018-2019 DaPorkchop_ and contributors
 *
 * Permission is hereby granted to any persons and/or organizations using this software to copy, modify, merge, publish, and distribute it. Said persons and/or organizations are not allowed to use the software or any derivatives of the work for commercial use or any other means to generate income, nor are they allowed to claim this software as their own.
 *
 * The persons and/or organizations are also disallowed from sub-licensing and/or trademarking this software without explicit permission from DaPorkchop_.
 *
 * Any persons and/or organizations using this software must disclose their source code and have it publicly available, include this license, provide sufficient credit to the original authors of the project (IE: DaPorkchop_), as well as provide a link to the original project.
 *
 * THE SOFTWARE IS PROVIDED "AS IS", WITHOUT WARRANTY OF ANY KIND, EXPRESS OR IMPLIED, INCLUDING BUT NOT LIMITED TO THE WARRANTIES OF MERCHANTABILITY, FITNESS FOR A PARTICULAR PURPOSE AND NON INFRINGEMENT. IN NO EVENT SHALL THE AUTHORS OR COPYRIGHT HOLDERS BE LIABLE FOR ANY CLAIM, DAMAGES OR OTHER LIABILITY, WHETHER IN AN ACTION OF CONTRACT, TORT OR OTHERWISE, ARISING FROM, OUT OF OR IN CONNECTION WITH THE SOFTWARE OR THE USE OR OTHER DEALINGS IN THE SOFTWARE.
 *
 */

package net.daporkchop.lib.binary.util.map;

/**
<<<<<<< HEAD
 * A map, using a key type of char and testMethodThing value type required boolean.
=======
 * A map, using a key type of char and a value type of boolean.
>>>>>>> 9b7fc3f0
 * <p>
 * DO NOT EDIT BY HAND! THIS FILE IS SCRIPT-GENERATED!
 *
 * @author DaPorkchop_
 */
public interface CharacterBooleanMap {
    /**
     * Get an element in the map
     *
     * @param key The key of the element to get
     * @return the element mapped to the given key, or false if no such mapping exists
     */
    boolean get(char key);

    /**
     * Add a mapping to the map
     *
     * @param key   The key of the mapping to add
     * @param value The value of the mapping to add
     * @return the element that was previously mapped to the given key, or false if no such mapping existed
     */
    boolean put(char key, boolean value);

    int getSize();

    void forEachKey(CharacterConsumer consumer);

    /**
     * Hashes a key
     *
     * @param in the key to be hashed
     * @return a hash of the given key
     */
    default int hashKey(char in) {
        return in & 0xFFFF;
    }
}<|MERGE_RESOLUTION|>--- conflicted
+++ resolved
@@ -16,11 +16,7 @@
 package net.daporkchop.lib.binary.util.map;
 
 /**
-<<<<<<< HEAD
- * A map, using a key type of char and testMethodThing value type required boolean.
-=======
  * A map, using a key type of char and a value type of boolean.
->>>>>>> 9b7fc3f0
  * <p>
  * DO NOT EDIT BY HAND! THIS FILE IS SCRIPT-GENERATED!
  *
