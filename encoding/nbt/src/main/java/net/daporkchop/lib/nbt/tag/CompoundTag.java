--- conflicted
+++ resolved
@@ -27,11 +27,7 @@
 import lombok.experimental.Accessors;
 import net.daporkchop.lib.binary.stream.DataIn;
 import net.daporkchop.lib.binary.stream.DataOut;
-<<<<<<< HEAD
-import net.daporkchop.lib.common.misc.refcount.RefCounted;
-=======
 import net.daporkchop.lib.collections.collectors.PCollectors;
->>>>>>> 1e3a34ed
 import net.daporkchop.lib.common.misc.string.PStrings;
 import net.daporkchop.lib.common.util.PorkUtil;
 import net.daporkchop.lib.nbt.NBTOptions;
@@ -52,13 +48,8 @@
  */
 @AllArgsConstructor(access = AccessLevel.PRIVATE)
 @Accessors(fluent = true)
-<<<<<<< HEAD
-public final class CompoundTag extends RefCountedTag<CompoundTag> {
-    protected final Map<String, Tag> map = new LinkedHashMap<>();
-=======
 public final class CompoundTag extends Tag<CompoundTag> {
     protected final Map<String, Tag> map;
->>>>>>> 1e3a34ed
     @Getter
     protected final String name;
 
@@ -85,11 +76,7 @@
             if (id == TAG_END) {
                 break;
             }
-<<<<<<< HEAD
-            String name = in.readUTF();
-=======
             String name = options.internKeys() ? in.readUTF().intern() : in.readUTF();
->>>>>>> 1e3a34ed
             Tag tag = options.parser().read(in, options, id);
             if (options.allowDuplicates()) {
                 this.map.put(name, tag);
@@ -148,21 +135,12 @@
     }
 
     @Override
-<<<<<<< HEAD
-    protected void doRelease() {
-        this.map.forEach((key, value) -> {
-            if (value instanceof RefCounted) {
-                ((RefCounted) value).release();
-            }
-        });
-=======
     public void release() throws AlreadyReleasedException {
         this.map.values().forEach(Tag::release);
->>>>>>> 1e3a34ed
         this.map.clear();
     }
 
-    public boolean contains(@NonNull String name) {
+    public boolean contains(@NonNull String name)    {
         return this.map.containsKey(name);
     }
 
@@ -363,19 +341,6 @@
         }
     }
 
-    public <T extends Tag<T>> ListTag<T> getListUnchecked(@NonNull String name) {
-        @SuppressWarnings("unchecked")
-        ListTag<T> tag = (ListTag<T>) this.map.get(name);
-        checkArg(tag != null, "No tag with name \"%s\" found!", name);
-        return tag;
-    }
-
-    public <T extends Tag<T>> ListTag<T> getListUnchecked(@NonNull String name, ListTag<T> fallback) {
-        @SuppressWarnings("unchecked")
-        ListTag<T> tag = (ListTag<T>) this.map.get(name);
-        return tag != null ? tag : fallback;
-    }
-
     public CompoundTag getCompound(@NonNull String name) {
         CompoundTag tag = (CompoundTag) this.map.get(name);
         checkArg(tag != null, "No tag with name \"%s\" found!", name);
