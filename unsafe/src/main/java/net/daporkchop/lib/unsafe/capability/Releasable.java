--- conflicted
+++ resolved
@@ -19,13 +19,6 @@
 
 /**
  * A type that contains resources that may be manually released.
-<<<<<<< HEAD
- * <p>
- * These resources are guaranteed to be released when the instance is garbage collected (for example by using a
- * {@link net.daporkchop.lib.unsafe.PCleaner}), however both CPU and memory usage can frequently benefit by releasing
- * such resources manually as soon as they are no longer needed.
-=======
->>>>>>> 10dbccaa
  *
  * @author DaPorkchop_
  */
