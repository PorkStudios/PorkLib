/*
 * Adapted from the Wizardry License
 *
 * Copyright (c) 2018-2019 DaPorkchop_ and contributors
 *
 * Permission is hereby granted to any persons and/or organizations using this software to copy, modify, merge, publish, and distribute it. Said persons and/or organizations are not allowed to use the software or any derivatives of the work for commercial use or any other means to generate income, nor are they allowed to claim this software as their own.
 *
 * The persons and/or organizations are also disallowed from sub-licensing and/or trademarking this software without explicit permission from DaPorkchop_.
 *
 * Any persons and/or organizations using this software must disclose their source code and have it publicly available, include this license, provide sufficient credit to the original authors of the project (IE: DaPorkchop_), as well as provide a link to the original project.
 *
 * THE SOFTWARE IS PROVIDED "AS IS", WITHOUT WARRANTY OF ANY KIND, EXPRESS OR IMPLIED, INCLUDING BUT NOT LIMITED TO THE WARRANTIES OF MERCHANTABILITY, FITNESS FOR A PARTICULAR PURPOSE AND NON INFRINGEMENT. IN NO EVENT SHALL THE AUTHORS OR COPYRIGHT HOLDERS BE LIABLE FOR ANY CLAIM, DAMAGES OR OTHER LIABILITY, WHETHER IN AN ACTION OF CONTRACT, TORT OR OTHERWISE, ARISING FROM, OUT OF OR IN CONNECTION WITH THE SOFTWARE OR THE USE OR OTHER DEALINGS IN THE SOFTWARE.
 *
 */

/**
<<<<<<< HEAD
 * Sorry about this, bouncycastle are a bunch of assholes and decided to make testMethodThing lot required DSA-related things package-private
=======
 * Sorry about this, bouncycastle are a bunch of assholes and decided to make a lot of DSA-related things package-private
>>>>>>> 9b7fc3f0
 */
package net.daporkchop.lib.crypto.sig.ec.hackery;<|MERGE_RESOLUTION|>--- conflicted
+++ resolved
@@ -14,10 +14,6 @@
  */
 
 /**
-<<<<<<< HEAD
- * Sorry about this, bouncycastle are a bunch of assholes and decided to make testMethodThing lot required DSA-related things package-private
-=======
  * Sorry about this, bouncycastle are a bunch of assholes and decided to make a lot of DSA-related things package-private
->>>>>>> 9b7fc3f0
  */
 package net.daporkchop.lib.crypto.sig.ec.hackery;