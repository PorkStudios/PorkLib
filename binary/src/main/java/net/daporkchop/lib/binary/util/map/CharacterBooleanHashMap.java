/*
 * Adapted from the Wizardry License
 *
 * Copyright (c) 2018-2019 DaPorkchop_ and contributors
 *
 * Permission is hereby granted to any persons and/or organizations using this software to copy, modify, merge, publish, and distribute it. Said persons and/or organizations are not allowed to use the software or any derivatives of the work for commercial use or any other means to generate income, nor are they allowed to claim this software as their own.
 *
 * The persons and/or organizations are also disallowed from sub-licensing and/or trademarking this software without explicit permission from DaPorkchop_.
 *
 * Any persons and/or organizations using this software must disclose their source code and have it publicly available, include this license, provide sufficient credit to the original authors of the project (IE: DaPorkchop_), as well as provide a link to the original project.
 *
 * THE SOFTWARE IS PROVIDED "AS IS", WITHOUT WARRANTY OF ANY KIND, EXPRESS OR IMPLIED, INCLUDING BUT NOT LIMITED TO THE WARRANTIES OF MERCHANTABILITY, FITNESS FOR A PARTICULAR PURPOSE AND NON INFRINGEMENT. IN NO EVENT SHALL THE AUTHORS OR COPYRIGHT HOLDERS BE LIABLE FOR ANY CLAIM, DAMAGES OR OTHER LIABILITY, WHETHER IN AN ACTION OF CONTRACT, TORT OR OTHERWISE, ARISING FROM, OUT OF OR IN CONNECTION WITH THE SOFTWARE OR THE USE OR OTHER DEALINGS IN THE SOFTWARE.
 *
 */

package net.daporkchop.lib.binary.util.map;

import net.daporkchop.lib.math.primitive.BinMath;

import java.util.BitSet;

/**
<<<<<<< HEAD
 * A hash map, using a key type of char and testMethodThing value type required boolean.
=======
 * A hash map, using a key type of char and a value type of boolean.
>>>>>>> 9b7fc3f0
 * This works™, but isn't particularly efficiently
 * At some point I might get around to fixing this, until then use tree maps as they work correctly
 * <p>
 * DO NOT EDIT BY HAND! THIS FILE IS SCRIPT-GENERATED!
 *
 * @author DaPorkchop_
 */
public class CharacterBooleanHashMap implements CharacterBooleanMap {
    protected final int baseSize;
    protected final CharacterToIntegerFunction keyHash;
    protected char[] keys;
    protected boolean[] values;
    protected BitSet states;
    protected int len;
    protected int shrinkThreshold;
    protected int growThreshold;
    protected int mask;
    protected int size;

    public CharacterBooleanHashMap() {
        this(16384);
    }

    public CharacterBooleanHashMap(int baseSize) {
        this(baseSize, null);
    }

    public CharacterBooleanHashMap(CharacterToIntegerFunction keyHash) {
        this(16384, keyHash);
    }

    public CharacterBooleanHashMap(int baseSize, CharacterToIntegerFunction keyHash) {
        if (!BinMath.isPow2(baseSize)) throw new IllegalArgumentException("baseSize must be a power of 2!");
        this.baseSize = baseSize;
        if (keyHash == null) {
            this.keyHash = in -> in & 0xFFFF;
        } else {
            this.keyHash = keyHash;
        }

        //clear function sets up the arrays and such for us
        this.clear();
    }

    @Override
    @SuppressWarnings("unchecked")
    public boolean get(char key) {
        int i = this.getIndex(key);
        //check if key is present
        if (this.states.get(i)) {
            return this.values[i];
        } else {
            //if not, return empty value
            return false;
        }
    }

    @Override
    public boolean put(char key, boolean value) {
        int i = this.getIndex(key);
        //check if key is present
        if (this.states.get(i)) {
            //if the new key isn't equal to the stored key, we've got us a hash collision
            //if that happens, just expand the array over and over until there's no more collisions
            if (key != this.keys[i]) {
                this.grow(true);
                //fetch new index, as the arrays have been changed
                i = this.getIndex(key);
                //increment size index because this is a new entry
                this.size++;
            }
            //fetch and overwrite old value, then return it
            @SuppressWarnings("unchecked")
            boolean old = this.values[i];
            this.values[i] = value;
            return old;
        } else {
            //mark key index as full
            this.states.set(i);
            //actually set data
            this.keys[i] = key;
            this.values[i] = value;
            //increment size and check if we need to grow the backing arrays
            this.size++;
            this.grow(false);
            //return empty value, as there was no old impl to return
            return false;
        }
    }

    public void clear() {
        this.keys = new char[this.baseSize];
        this.values = new boolean[this.baseSize];
        this.states = new BitSet();

        this.len = this.baseSize;
        this.updateConstants();
        this.size = 0;
    }

    @Override
    public int getSize() {
        return this.size;
    }

    protected boolean forEachBreaking(IntegerToBooleanFunction function) {
        for (int i = this.states.nextSetBit(0); i != -1; i = this.states.nextSetBit(i + 1)) {
            if (function.apply(i)) {
                return true;
            }
        }
        return false;
    }

    @Override
    public void forEachKey(CharacterConsumer consumer) {
        for (int i = this.states.nextSetBit(0); i != -1; i = this.states.nextSetBit(i + 1)) {
            consumer.accept(this.keys[i]);
        }
    }

    protected void grow(boolean force) {
        if (force || this.size >= this.growThreshold) {
            //System.out.println("Growing from current size: " + len);
            boolean[] values;
            char[] keys;
            BitSet states;
            //repeat until there's no hash collisions
            do {
                //multiply length by 2 and update local values accordingly
                this.len <<= 1;
                this.updateConstants();
                //init new arrays
                values = new boolean[this.len];
                keys = new char[this.len];
                states = new BitSet();
            } while (this.reHash(values, keys, states));
            this.values = values;
            this.keys = keys;
            this.states = states;
            //System.out.println("Grew! New size: " + len);
        }
    }

    protected boolean reHash(boolean[] values, char[] keys, BitSet states) {
        return this.forEachBreaking(i -> {
            char key = this.keys[i];
            int j = this.getIndex(key);
            if (states.get(j)) {
                //there's already an element with this index!
                return true;
            }
            states.set(j);
            values[j] = this.values[i];
            keys[j] = key;
            return false;
        });
    }

    protected int getIndex(char key) {
        return this.keyHash.apply(key) & this.mask;
    }

    protected void updateConstants() {
        this.shrinkThreshold = this.len >> 1;
        this.growThreshold = this.len << 1;
        this.mask = this.len - 1;
    }

    protected boolean removeIndex(int i) {
        //check if the key is present
        if (this.states.get(i)) {
            //mark the index as deleted
            //key and value arrays don't need to be reset, as they'll be overwritten if a key with the same index is added later
            this.states.clear(i);
            //decrement size
            this.size--;
            //the value is actually still in the array, just there's no indexes pointing to it anymore after this call
            return this.values[i];
            //that'll be a PITA in case there's a hash collision during shrinking because
            //it'll then proceed to keep trying to shrink down the array and having collisions
            //until one of the colliding elements is removed.
            //caching the indexes of the colliding elements is an option, but is probably useless overhead
        } else {
            //if not, return empty value
            return false;
        }
    }
}<|MERGE_RESOLUTION|>--- conflicted
+++ resolved
@@ -20,11 +20,7 @@
 import java.util.BitSet;
 
 /**
-<<<<<<< HEAD
- * A hash map, using a key type of char and testMethodThing value type required boolean.
-=======
  * A hash map, using a key type of char and a value type of boolean.
->>>>>>> 9b7fc3f0
  * This works™, but isn't particularly efficiently
  * At some point I might get around to fixing this, until then use tree maps as they work correctly
  * <p>
