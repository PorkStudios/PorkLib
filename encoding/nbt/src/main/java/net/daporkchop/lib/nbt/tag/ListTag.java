/*
 * Adapted from The MIT License (MIT)
 *
 * Copyright (c) 2018-2020 DaPorkchop_
 *
 * Permission is hereby granted, free of charge, to any person obtaining a copy of this software and associated documentation
 * files (the "Software"), to deal in the Software without restriction, including without limitation the rights to use, copy,
 * modify, merge, publish, distribute, sublicense, and/or sell copies of the Software, and to permit persons to whom the Software
 * is furnished to do so, subject to the following conditions:
 *
 * Any persons and/or organizations using this software must include the above copyright notice and this permission notice,
 * provide sufficient credit to the original authors of the project (IE: DaPorkchop_), as well as provide a link to the original project.
 *
 * THE SOFTWARE IS PROVIDED "AS IS", WITHOUT WARRANTY OF ANY KIND, EXPRESS OR IMPLIED, INCLUDING BUT NOT LIMITED TO THE WARRANTIES
 * OF MERCHANTABILITY, FITNESS FOR A PARTICULAR PURPOSE AND NONINFRINGEMENT. IN NO EVENT SHALL THE AUTHORS OR COPYRIGHT HOLDERS
 * BE LIABLE FOR ANY CLAIM, DAMAGES OR OTHER LIABILITY, WHETHER IN AN ACTION OF CONTRACT, TORT OR OTHERWISE, ARISING FROM,
 * OUT OF OR IN CONNECTION WITH THE SOFTWARE OR THE USE OR OTHER DEALINGS IN THE SOFTWARE.
 *
 */

package net.daporkchop.lib.nbt.tag;

import lombok.Getter;
import lombok.NonNull;
import lombok.experimental.Accessors;
import net.daporkchop.lib.binary.stream.DataIn;
import net.daporkchop.lib.binary.stream.DataOut;
import net.daporkchop.lib.common.misc.refcount.RefCounted;
import net.daporkchop.lib.common.misc.string.PStrings;
import net.daporkchop.lib.common.util.PorkUtil;
import net.daporkchop.lib.nbt.NBTOptions;

import java.io.IOException;
import java.util.ArrayList;
import java.util.Collections;
import java.util.Iterator;
import java.util.List;
import java.util.Spliterator;
import java.util.function.Consumer;

import static net.daporkchop.lib.common.util.PValidation.*;
import static net.daporkchop.lib.common.util.PorkUtil.*;

/**
 * @author DaPorkchop_
 */
//TODO: this really needs some convenience methods
@Accessors(fluent = true)
public final class ListTag<T extends Tag<T>> extends RefCountedTag<ListTag<T>> implements Iterable<T> {
    @Getter
    protected final List<T> list;
    @Getter
    protected final String name;
    protected final int component;

    public ListTag(@NonNull Class<T> type) {
        this.list = new ArrayList<>();
        this.name = null;
        checkArg((this.component = Tag.CLASS_TO_ID.getOrDefault(type, 0)) != 0, "Invalid component class: %s", type);
    }

    public ListTag(@NonNull String name, @NonNull Class<T> type) {
        this.list = new ArrayList<>();
        this.name = name;
        checkArg((this.component = Tag.CLASS_TO_ID.getOrDefault(type, 0)) != 0, "Invalid component class: %s", type);
    }

    /**
     * @deprecated Internal API, do not touch!
     */
    @Deprecated
    public ListTag(@NonNull DataIn in, @NonNull NBTOptions options, String selfName) throws IOException {
        this.name = selfName;

        this.component = in.readUnsignedByte();
        int size = in.readInt();
<<<<<<< HEAD
        if (size != 0) {
            this.list = new ArrayList<>(size);
            for (int i = 0; i < size; i++) {
                this.list.add(uncheckedCast(Tag.read(in, options, this.component)));
            }
        } else {
            this.list = Collections.emptyList();
=======
        this.list = new ArrayList<>(size);
        for (int i = 0; i < size; i++) {
            this.list.add(uncheckedCast(options.parser().read(in, options, this.component)));
>>>>>>> f7ca1773
        }
    }

    @Override
    public void write(@NonNull DataOut out) throws IOException {
        out.writeByte(this.component);
        out.writeInt(this.list.size());
        for (int i = 0, size = this.list.size(); i < size; i++) {
            this.list.get(i).write(out);
        }
    }

    @Override
    public int id() {
        return TAG_LIST;
    }

    @Override
    public String typeName() {
        return "List";
    }

    @Override
    public int hashCode() {
        return this.list.hashCode();
    }

    @Override
    public boolean equals(Object obj) {
        return obj instanceof ListTag && this.component == ((ListTag) obj).component && this.list.equals(((ListTag) obj).list);
    }

    @Override
    protected void toString(StringBuilder builder, int depth, String name, int index) {
        super.toString(builder, depth, PorkUtil.fallbackIfNull(name, this.name), index);
        builder.append(this.list.size()).append(" entries\n");
        PStrings.appendMany(builder, ' ', depth << 1);
        builder.append("[\n");
        for (int i = 0, size = this.list.size(); i < size; i++) {
            this.list.get(i).toString(builder, depth + 1, null, i);
        }
        PStrings.appendMany(builder, ' ', depth << 1);
        builder.append("]\n");
    }

    @Override
    protected void doRelease() {
        this.list.forEach(value -> {
            if (value instanceof RefCounted)    {
                ((RefCounted) value).release();
            }
        });
        this.list.clear();
    }

    @Override
    public Iterator<T> iterator() {
        return this.list.iterator();
    }

    @Override
    public void forEach(Consumer<? super T> action) {
        this.list.forEach(action);
    }

    @Override
    public Spliterator<T> spliterator() {
        return this.list.spliterator();
    }

    public int size()   {
        return this.list.size();
    }

    public boolean isEmpty()    {
        return this.list.isEmpty() || this.component == TAG_END;
    }
}<|MERGE_RESOLUTION|>--- conflicted
+++ resolved
@@ -74,19 +74,13 @@
 
         this.component = in.readUnsignedByte();
         int size = in.readInt();
-<<<<<<< HEAD
         if (size != 0) {
             this.list = new ArrayList<>(size);
             for (int i = 0; i < size; i++) {
-                this.list.add(uncheckedCast(Tag.read(in, options, this.component)));
+                this.list.add(uncheckedCast(options.parser().read(in, options, this.component)));
             }
         } else {
             this.list = Collections.emptyList();
-=======
-        this.list = new ArrayList<>(size);
-        for (int i = 0; i < size; i++) {
-            this.list.add(uncheckedCast(options.parser().read(in, options, this.component)));
->>>>>>> f7ca1773
         }
     }
 
