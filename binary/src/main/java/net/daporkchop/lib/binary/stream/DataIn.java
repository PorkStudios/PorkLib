--- conflicted
+++ resolved
@@ -21,11 +21,8 @@
 import net.daporkchop.lib.binary.stream.data.NonClosingStreamIn;
 import net.daporkchop.lib.binary.stream.data.StreamIn;
 
-<<<<<<< HEAD
+import java.io.BufferedInputStream;
 import java.io.EOFException;
-=======
-import java.io.BufferedInputStream;
->>>>>>> f3a1495a
 import java.io.File;
 import java.io.FileInputStream;
 import java.io.IOException;
@@ -226,127 +223,4 @@
     @Override
     public abstract void close() throws IOException;
 
-<<<<<<< HEAD
-    @AllArgsConstructor
-    private static class StreamIn extends DataIn {
-        @NonNull
-        private final InputStream in;
-
-        @Override
-        public void close() throws IOException {
-            this.in.close();
-        }
-
-        @Override
-        public int read() throws IOException {
-            return this.in.read();
-        }
-
-        @Override
-        public int available() throws IOException {
-            return this.in.available();
-        }
-    }
-
-    @AllArgsConstructor
-    private static class NonClosingStreamIn extends DataIn {
-        @NonNull
-        private final InputStream in;
-
-        @Override
-        public void close() throws IOException {
-        }
-
-        @Override
-        public int read() throws IOException {
-            return this.in.read();
-        }
-
-        @Override
-        public int available() throws IOException {
-            return this.in.available();
-        }
-    }
-
-    @AllArgsConstructor
-    private static class BufferIn extends DataIn {
-        @NonNull
-        private ByteBuffer buffer;
-
-        public int read() throws IOException {
-            if (this.buffer == null) {
-                throw new IOException("read on a closed InputStream");
-            } else {
-                return this.buffer.remaining() == 0 ? -1 : this.buffer.get() & 255;
-            }
-        }
-
-        public int read(byte[] var1) throws IOException {
-            if (this.buffer == null) {
-                throw new IOException("read on a closed InputStream");
-            } else {
-                return this.read(var1, 0, var1.length);
-            }
-        }
-
-        public int read(byte[] var1, int var2, int var3) throws IOException {
-            if (this.buffer == null) {
-                throw new IOException("read on a closed InputStream");
-            } else if (var1 == null) {
-                throw new NullPointerException();
-            } else if (var2 >= 0 && var3 >= 0 && var3 <= var1.length - var2) {
-                if (var3 == 0) {
-                    return 0;
-                } else {
-                    int var4 = Math.min(this.buffer.remaining(), var3);
-                    if (var4 == 0) {
-                        return -1;
-                    } else {
-                        this.buffer.get(var1, var2, var4);
-                        return var4;
-                    }
-                }
-            } else {
-                throw new IndexOutOfBoundsException();
-            }
-        }
-
-        public long skip(long var1) throws IOException {
-            if (this.buffer == null) {
-                throw new IOException("skip on a closed InputStream");
-            } else if (var1 <= 0L) {
-                return 0L;
-            } else {
-                int var3 = (int) var1;
-                int var4 = Math.min(this.buffer.remaining(), var3);
-                this.buffer.position(this.buffer.position() + var4);
-                return (long) var3;
-            }
-        }
-
-        public int available() throws IOException {
-            if (this.buffer == null) {
-                throw new IOException("available on a closed InputStream");
-            } else {
-                return this.buffer.remaining();
-            }
-        }
-
-        public void close() throws IOException {
-            this.buffer = null;
-        }
-
-        public synchronized void mark(int var1) {
-        }
-
-        public synchronized void reset() throws IOException {
-            throw new IOException("mark/reset not supported");
-        }
-
-        public boolean markSupported() {
-            return false;
-        }
-    }
-=======
->>>>>>> f3a1495a
 }