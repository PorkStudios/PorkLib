--- conflicted
+++ resolved
@@ -27,7 +27,6 @@
 import lombok.experimental.Accessors;
 import net.daporkchop.lib.binary.stream.DataIn;
 import net.daporkchop.lib.binary.stream.DataOut;
-import net.daporkchop.lib.common.misc.refcount.RefCounted;
 import net.daporkchop.lib.common.misc.string.PStrings;
 import net.daporkchop.lib.common.util.PorkUtil;
 import net.daporkchop.lib.nbt.NBTOptions;
@@ -35,15 +34,8 @@
 
 import java.io.IOException;
 import java.util.ArrayList;
-import java.util.Collections;
-import java.util.Iterator;
 import java.util.List;
-<<<<<<< HEAD
-import java.util.Spliterator;
-import java.util.function.Consumer;
-=======
 import java.util.stream.Collectors;
->>>>>>> 1e3a34ed
 
 import static net.daporkchop.lib.common.util.PValidation.*;
 import static net.daporkchop.lib.common.util.PorkUtil.*;
@@ -51,13 +43,9 @@
 /**
  * @author DaPorkchop_
  */
-<<<<<<< HEAD
-//TODO: this really needs some convenience methods
-=======
 @AllArgsConstructor(access = AccessLevel.PRIVATE)
->>>>>>> 1e3a34ed
 @Accessors(fluent = true)
-public final class ListTag<T extends Tag<T>> extends RefCountedTag<ListTag<T>> implements Iterable<T> {
+public final class ListTag<T extends Tag<T>> extends Tag<ListTag<T>> {
     @Getter
     protected final List<T> list;
     @Getter
@@ -85,19 +73,9 @@
 
         this.component = in.readUnsignedByte();
         int size = in.readInt();
-<<<<<<< HEAD
-        if (size != 0) {
-            this.list = new ArrayList<>(size);
-            for (int i = 0; i < size; i++) {
-                this.list.add(uncheckedCast(options.parser().read(in, options, this.component)));
-            }
-        } else {
-            this.list = Collections.emptyList();
-=======
         this.list = new ArrayList<>(size);
         for (int i = 0; i < size; i++) {
             this.list.add(uncheckedCast(options.parser().read(in, options, this.component)));
->>>>>>> 1e3a34ed
         }
     }
 
@@ -153,37 +131,4 @@
         PStrings.appendMany(builder, ' ', depth << 1);
         builder.append("]\n");
     }
-
-    @Override
-    protected void doRelease() {
-        this.list.forEach(value -> {
-            if (value instanceof RefCounted)    {
-                ((RefCounted) value).release();
-            }
-        });
-        this.list.clear();
-    }
-
-    @Override
-    public Iterator<T> iterator() {
-        return this.list.iterator();
-    }
-
-    @Override
-    public void forEach(Consumer<? super T> action) {
-        this.list.forEach(action);
-    }
-
-    @Override
-    public Spliterator<T> spliterator() {
-        return this.list.spliterator();
-    }
-
-    public int size()   {
-        return this.list.size();
-    }
-
-    public boolean isEmpty()    {
-        return this.list.isEmpty() || this.component == TAG_END;
-    }
 }