/*
 * Adapted from The MIT License (MIT)
 *
 * Copyright (c) 2018-2020 DaPorkchop_
 *
 * Permission is hereby granted, free of charge, to any person obtaining a copy of this software and associated documentation
 * files (the "Software"), to deal in the Software without restriction, including without limitation the rights to use, copy,
 * modify, merge, publish, distribute, sublicense, and/or sell copies of the Software, and to permit persons to whom the Software
 * is furnished to do so, subject to the following conditions:
 *
 * Any persons and/or organizations using this software must include the above copyright notice and this permission notice,
 * provide sufficient credit to the original authors of the project (IE: DaPorkchop_), as well as provide a link to the original project.
 *
 * THE SOFTWARE IS PROVIDED "AS IS", WITHOUT WARRANTY OF ANY KIND, EXPRESS OR IMPLIED, INCLUDING BUT NOT LIMITED TO THE WARRANTIES
 * OF MERCHANTABILITY, FITNESS FOR A PARTICULAR PURPOSE AND NONINFRINGEMENT. IN NO EVENT SHALL THE AUTHORS OR COPYRIGHT HOLDERS
 * BE LIABLE FOR ANY CLAIM, DAMAGES OR OTHER LIABILITY, WHETHER IN AN ACTION OF CONTRACT, TORT OR OTHERWISE, ARISING FROM,
 * OUT OF OR IN CONNECTION WITH THE SOFTWARE OR THE USE OR OTHER DEALINGS IN THE SOFTWARE.
 *
 */

package net.daporkchop.lib.nbt.tag;

import lombok.NonNull;
import net.daporkchop.lib.binary.stream.DataIn;
import net.daporkchop.lib.binary.stream.DataOut;
import net.daporkchop.lib.common.misc.refcount.AbstractRefCounted;
import net.daporkchop.lib.common.misc.string.PStrings;
import net.daporkchop.lib.common.pool.handle.Handle;
import net.daporkchop.lib.common.util.PorkUtil;
import net.daporkchop.lib.nbt.NBTOptions;
import net.daporkchop.lib.nbt.util.NBTObjectParser;
import net.daporkchop.lib.primitive.map.ObjByteMap;
import net.daporkchop.lib.unsafe.capability.Releasable;
import net.daporkchop.lib.unsafe.util.exception.AlreadyReleasedException;

import java.io.IOException;
import java.util.Collections;
import java.util.IdentityHashMap;
import java.util.Map;

import static net.daporkchop.lib.common.util.PorkUtil.*;

/**
 * Base class for all NBT tags.
 *
 * @author DaPorkchop_
 */
<<<<<<< HEAD
public abstract class Tag<T extends Tag<T>> {
=======
public abstract class Tag<T extends Tag<T>> implements Releasable, Cloneable {
>>>>>>> 1e3a34ed
    public static final Map<Class<? extends Tag>, Integer> CLASS_TO_ID;

    public static final int TAG_END = 0;
    public static final int TAG_BYTE = 1;
    public static final int TAG_SHORT = 2;
    public static final int TAG_INT = 3;
    public static final int TAG_LONG = 4;
    public static final int TAG_FLOAT = 5;
    public static final int TAG_DOUBLE = 6;
    public static final int TAG_ARRAY_BYTE = 7;
    public static final int TAG_STRING = 8;
    public static final int TAG_LIST = 9;
    public static final int TAG_COMPOUND = 10;
    public static final int TAG_ARRAY_INT = 11;
    public static final int TAG_ARRAY_LONG = 12;

    @SuppressWarnings("deprecation")
    public static final NBTObjectParser DEFAULT_NBT_PARSER = (in, options, id) -> {
        switch (id) {
            case TAG_BYTE:
                return new ByteTag(in);
            case TAG_SHORT:
                return new ShortTag(in);
            case TAG_INT:
                return new IntTag(in);
            case TAG_LONG:
                return new LongTag(in);
            case TAG_FLOAT:
                return new FloatTag(in);
            case TAG_DOUBLE:
                return new DoubleTag(in);
            case TAG_ARRAY_BYTE:
                return new ByteArrayTag(in, options);
            case TAG_STRING:
                return new StringTag(in, options);
            case TAG_LIST:
                return new ListTag(in, options, null);
            case TAG_COMPOUND:
                return new CompoundTag(in, options, null);
            case TAG_ARRAY_INT:
                return new IntArrayTag(in, options);
            case TAG_ARRAY_LONG:
                return new LongArrayTag(in, options);
            default:
                throw new IllegalArgumentException("Unknown tag id: " + id);
        }
    };

    static {
        Map<Class<? extends Tag>, Integer> map = new IdentityHashMap<>();
        map.put(ByteTag.class, TAG_BYTE);
        map.put(ShortTag.class, TAG_SHORT);
        map.put(IntTag.class, TAG_INT);
        map.put(LongTag.class, TAG_LONG);
        map.put(FloatTag.class, TAG_FLOAT);
        map.put(DoubleTag.class, TAG_DOUBLE);
        map.put(ByteArrayTag.class, TAG_ARRAY_BYTE);
        map.put(StringTag.class, TAG_STRING);
        map.put(ListTag.class, TAG_LIST);
        map.put(CompoundTag.class, TAG_COMPOUND);
        map.put(IntArrayTag.class, TAG_ARRAY_INT);
        map.put(LongArrayTag.class, TAG_ARRAY_LONG);

        CLASS_TO_ID = Collections.unmodifiableMap(map);
    }

    public abstract void write(@NonNull DataOut out) throws IOException;

    public abstract int id();

    public abstract String typeName();

    @Override
<<<<<<< HEAD
=======
    public void release() throws AlreadyReleasedException {
        //do nothing by default
    }

    @Override
>>>>>>> 1e3a34ed
    public abstract int hashCode();

    @Override
    public abstract boolean equals(Object obj);

    /**
     * Gets a snapshot of this tag and all of its children.
     */
    @Override
    public abstract T clone();

    @Override
    public String toString() {
        try (Handle<StringBuilder> handle = PorkUtil.STRINGBUILDER_POOL.get()) {
            StringBuilder builder = handle.get();
            builder.setLength(0);
            this.toString(builder, 0, null, -1);
            return builder.toString();
        }
    }

    protected void toString(StringBuilder builder, int depth, String name, int index) {
        PStrings.appendMany(builder, ' ', depth << 1);
        builder.append("TAG_").append(this.typeName());
        if (name != null) {
            builder.append("(\"").append(name).append("\"): ");
        } else if (index >= 0) {
            builder.append('[').append(index).append("]: ");
        } else {
            builder.append(": ");
        }
    }
}<|MERGE_RESOLUTION|>--- conflicted
+++ resolved
@@ -45,11 +45,7 @@
  *
  * @author DaPorkchop_
  */
-<<<<<<< HEAD
-public abstract class Tag<T extends Tag<T>> {
-=======
 public abstract class Tag<T extends Tag<T>> implements Releasable, Cloneable {
->>>>>>> 1e3a34ed
     public static final Map<Class<? extends Tag>, Integer> CLASS_TO_ID;
 
     public static final int TAG_END = 0;
@@ -123,14 +119,11 @@
     public abstract String typeName();
 
     @Override
-<<<<<<< HEAD
-=======
     public void release() throws AlreadyReleasedException {
         //do nothing by default
     }
 
     @Override
->>>>>>> 1e3a34ed
     public abstract int hashCode();
 
     @Override
