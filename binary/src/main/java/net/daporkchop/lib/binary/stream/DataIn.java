/*
 * Adapted from the Wizardry License
 *
 * Copyright (c) 2018-2019 DaPorkchop_ and contributors
 *
 * Permission is hereby granted to any persons and/or organizations using this software to copy, modify, merge, publish, and distribute it. Said persons and/or organizations are not allowed to use the software or any derivatives of the work for commercial use or any other means to generate income, nor are they allowed to claim this software as their own.
 *
 * The persons and/or organizations are also disallowed from sub-licensing and/or trademarking this software without explicit permission from DaPorkchop_.
 *
 * Any persons and/or organizations using this software must disclose their source code and have it publicly available, include this license, provide sufficient credit to the original authors of the project (IE: DaPorkchop_), as well as provide a link to the original project.
 *
 * THE SOFTWARE IS PROVIDED "AS IS", WITHOUT WARRANTY OF ANY KIND, EXPRESS OR IMPLIED, INCLUDING BUT NOT LIMITED TO THE WARRANTIES OF MERCHANTABILITY, FITNESS FOR A PARTICULAR PURPOSE AND NON INFRINGEMENT. IN NO EVENT SHALL THE AUTHORS OR COPYRIGHT HOLDERS BE LIABLE FOR ANY CLAIM, DAMAGES OR OTHER LIABILITY, WHETHER IN AN ACTION OF CONTRACT, TORT OR OTHERWISE, ARISING FROM, OUT OF OR IN CONNECTION WITH THE SOFTWARE OR THE USE OR OTHER DEALINGS IN THE SOFTWARE.
 *
 */

package net.daporkchop.lib.binary.stream;

import lombok.NonNull;
import net.daporkchop.lib.binary.UTF8;
import net.daporkchop.lib.binary.stream.data.BufferIn;
import net.daporkchop.lib.binary.stream.data.NonClosingStreamIn;
import net.daporkchop.lib.binary.stream.data.StreamIn;

import java.io.BufferedInputStream;
import java.io.EOFException;
import java.io.File;
import java.io.FileInputStream;
import java.io.IOException;
import java.io.InputStream;
import java.nio.ByteBuffer;
import java.util.function.Function;

/**
 * @author DaPorkchop_
 */
public abstract class DataIn extends InputStream {
    public static DataIn wrap(InputStream in) {
        return in instanceof DataIn ? (DataIn) in : new StreamIn(in);
    }

    public static DataIn wrapNonClosing(InputStream in) {
        return in instanceof NonClosingStreamIn ? (NonClosingStreamIn) in : new NonClosingStreamIn(in);
    }

    public static DataIn wrap(ByteBuffer buffer) {
        return new BufferIn(buffer);
    }

    public static DataIn wrap(@NonNull File file) throws IOException {
        return wrap(new BufferedInputStream(new FileInputStream(file))); //TODO: reuse buffer
    }

    /**
     * Read a boolean
     *
     * @return a boolean
     */
    public boolean readBoolean() throws IOException {
        return this.read() == 1;
    }

    /**
     * Read a byte (8-bit) value
     *
     * @return a byte
     */
    public byte readByte() throws IOException {
        return (byte) this.read();
    }

    /**
     * Read a short (16-bit) value
     *
     * @return a short
     */
    public short readShort() throws IOException {
        return (short) (((this.read() & 0xFF) << 8)
                | (this.read() & 0xFF));
    }

    /**
     * Reads a medium (24-bit) value
     *
     * @return a medium
     */
    public int readMedium() throws IOException {
        return ((this.read() & 0xFF) << 16)
                | ((this.read() & 0xFF) << 8)
                | (this.read() & 0xFF);
    }

    /**
     * Read an int (32-bit) value
     *
     * @return an int
     */
    public int readInt() throws IOException {
        return ((this.read() & 0xFF) << 24)
                | ((this.read() & 0xFF) << 16)
                | ((this.read() & 0xFF) << 8)
                | (this.read() & 0xFF);
    }

    /**
     * Read a long (64-bit) value
     *
     * @return a long
     */
    public long readLong() throws IOException {
        return (((long) this.read() & 0xFF) << 56L)
                | (((long) this.read() & 0xFF) << 48L)
                | (((long) this.read() & 0xFF) << 40L)
                | (((long) this.read() & 0xFF) << 32L)
                | (((long) this.read() & 0xFF) << 24L)
                | (((long) this.read() & 0xFF) << 16L)
                | (((long) this.read() & 0xFF) << 8L)
                | ((long) this.read() & 0xFF);
    }

    /**
     * Read a float (32-bit floating point) value
     *
     * @return a float
     */
    public float readFloat() throws IOException {
        return Float.intBitsToFloat(this.readInt());
    }

    /**
     * Read a double (64-bit floating point) value
     *
     * @return a double
     */
    public double readDouble() throws IOException {
        return Double.longBitsToDouble(this.readLong());
    }

    /**
     * Read a UTF-8 encoded string
     *
     * @return a string
     */
    public String readUTF() throws IOException {
        return this.readBoolean() ? new String(this.readBytesSimple(), UTF8.utf8) : null;
    }

    /**
     * Reads a plain byte array with a length prefix encoded as a varInt
     *
     * @return a byte array
     */
    public byte[] readBytesSimple() throws IOException {
        int len = this.readVarInt(true);
        byte[] b = new byte[len];
        for (int i = 0; i < len; i++) {
            b[i] = (byte) this.read();
        }
        return b;
    }

    /**
     * Reads an enum value
     *
     * @param f   a function to calculate the enum value from the name (i.e. MyEnum::valueOf)
     * @param <E> the enum type
     * @return a value of <E>, or null if input was null
     */
    public <E extends Enum<E>> E readEnum(@NonNull Function<String, E> f) throws IOException {
        if (this.readBoolean()) {
            return f.apply(this.readUTF());
        } else {
            return null;
        }
    }

    public int readVarInt() throws IOException {
        return this.readVarInt(false);
    }

    public int readVarInt(boolean optimizePositive) throws IOException {
        int v = 0;
        int i;
        int o = 0;
        do {
            i = this.read();
<<<<<<< HEAD
            v |= (i & 0x7F) << o;
            o += 7;
            if ((i & 0x80) == 0 || o > 32) {
                break;
=======
            if (i == -1) {
                throw new IllegalStateException("reached end of stream!");
            } else {
                v |= (i & 0x7F) << o;
                o += 7;
>>>>>>> d9fee631
            }
        } while ((i & 0x80) != 0);
        return optimizePositive ? v : ((v >>> 1) ^ -(v & 1));
    }

    public long readVarLong() throws IOException {
        return this.readVarLong(false);
    }

    public long readVarLong(boolean optimizePositive) throws IOException {
        long v = 0L;
        int i;
        int o = 0;
        do {
            i = this.read();
<<<<<<< HEAD
            v |= (i & 0x7FL) << o;
            o += 7;
            if ((i & 0x80) == 0 || o > 64) {
                break;
=======
            if (i == -1) {
                throw new IllegalStateException("reached end of stream!");
            } else {
                v |= (i & 0x7FL) << o;
                o += 7;
>>>>>>> d9fee631
            }
        } while ((i & 0x80) != 0);
        return optimizePositive ? v : ((v >>> 1L) ^ -(v & 1L));
    }

    public int readFully(@NonNull byte[] b, int off, int len) throws IOException {
        if (len >= 0 && StreamUtil.read(this, b, off, len) != len) {
            throw new EOFException();
        }
        return len;
    }

    @Override
    public abstract void close() throws IOException;

}<|MERGE_RESOLUTION|>--- conflicted
+++ resolved
@@ -183,20 +183,13 @@
         int o = 0;
         do {
             i = this.read();
-<<<<<<< HEAD
-            v |= (i & 0x7F) << o;
-            o += 7;
-            if ((i & 0x80) == 0 || o > 32) {
-                break;
-=======
             if (i == -1) {
                 throw new IllegalStateException("reached end of stream!");
             } else {
                 v |= (i & 0x7F) << o;
                 o += 7;
->>>>>>> d9fee631
             }
-        } while ((i & 0x80) != 0);
+        } while ((i & 0x80) != 0 && o > 32);
         return optimizePositive ? v : ((v >>> 1) ^ -(v & 1));
     }
 
@@ -210,20 +203,13 @@
         int o = 0;
         do {
             i = this.read();
-<<<<<<< HEAD
-            v |= (i & 0x7FL) << o;
-            o += 7;
-            if ((i & 0x80) == 0 || o > 64) {
-                break;
-=======
             if (i == -1) {
                 throw new IllegalStateException("reached end of stream!");
             } else {
                 v |= (i & 0x7FL) << o;
                 o += 7;
->>>>>>> d9fee631
             }
-        } while ((i & 0x80) != 0);
+        } while ((i & 0x80) != 0 && o > 64);
         return optimizePositive ? v : ((v >>> 1L) ^ -(v & 1L));
     }
 
